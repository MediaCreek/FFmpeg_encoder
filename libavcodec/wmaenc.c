/*
 * WMA compatible encoder
 * Copyright (c) 2007 Michael Niedermayer
 *
 * This file is part of FFmpeg.
 *
 * FFmpeg is free software; you can redistribute it and/or
 * modify it under the terms of the GNU Lesser General Public
 * License as published by the Free Software Foundation; either
 * version 2.1 of the License, or (at your option) any later version.
 *
 * FFmpeg is distributed in the hope that it will be useful,
 * but WITHOUT ANY WARRANTY; without even the implied warranty of
 * MERCHANTABILITY or FITNESS FOR A PARTICULAR PURPOSE.  See the GNU
 * Lesser General Public License for more details.
 *
 * You should have received a copy of the GNU Lesser General Public
 * License along with FFmpeg; if not, write to the Free Software
 * Foundation, Inc., 51 Franklin Street, Fifth Floor, Boston, MA 02110-1301 USA
 */

#include "avcodec.h"
#include "internal.h"
#include "wma.h"
#include "libavutil/avassert.h"


static int encode_init(AVCodecContext * avctx){
    WMACodecContext *s = avctx->priv_data;
    int i, flags1, flags2;
    uint8_t *extradata;

    s->avctx = avctx;

    if(avctx->channels > MAX_CHANNELS) {
        av_log(avctx, AV_LOG_ERROR, "too many channels: got %i, need %i or fewer",
               avctx->channels, MAX_CHANNELS);
        return AVERROR(EINVAL);
    }

    if (avctx->sample_rate > 48000) {
        av_log(avctx, AV_LOG_ERROR, "sample rate is too high: %d > 48kHz",
               avctx->sample_rate);
        return AVERROR(EINVAL);
    }

    if(avctx->bit_rate < 24*1000) {
        av_log(avctx, AV_LOG_ERROR, "bitrate too low: got %i, need 24000 or higher\n",
               avctx->bit_rate);
        return AVERROR(EINVAL);
    }

    /* extract flag infos */
    flags1 = 0;
    flags2 = 1;
    if (avctx->codec->id == AV_CODEC_ID_WMAV1) {
        extradata= av_malloc(4);
        avctx->extradata_size= 4;
        AV_WL16(extradata, flags1);
        AV_WL16(extradata+2, flags2);
    } else if (avctx->codec->id == AV_CODEC_ID_WMAV2) {
        extradata= av_mallocz(10);
        avctx->extradata_size= 10;
        AV_WL32(extradata, flags1);
        AV_WL16(extradata+4, flags2);
    }else
        av_assert0(0);
    avctx->extradata= extradata;
    s->use_exp_vlc = flags2 & 0x0001;
    s->use_bit_reservoir = flags2 & 0x0002;
    s->use_variable_block_len = flags2 & 0x0004;
    if (avctx->channels == 2)
        s->ms_stereo = 1;

    ff_wma_init(avctx, flags2);

    /* init MDCT */
    for(i = 0; i < s->nb_block_sizes; i++)
        ff_mdct_init(&s->mdct_ctx[i], s->frame_len_bits - i + 1, 0, 1.0);

    s->block_align     = avctx->bit_rate * (int64_t)s->frame_len /
                         (avctx->sample_rate * 8);
    s->block_align     = FFMIN(s->block_align, MAX_CODED_SUPERFRAME_SIZE);
    avctx->block_align = s->block_align;
<<<<<<< HEAD
//av_log(NULL, AV_LOG_ERROR, "%d %d %d %d\n", s->block_align, avctx->bit_rate, s->frame_len, avctx->sample_rate);
=======
    avctx->bit_rate    = avctx->block_align * 8LL * avctx->sample_rate /
                         s->frame_len;
>>>>>>> 1218777f
    avctx->frame_size = avctx->delay = s->frame_len;

#if FF_API_OLD_ENCODE_AUDIO
    avctx->coded_frame = &s->frame;
    avcodec_get_frame_defaults(avctx->coded_frame);
#endif

    return 0;
}


static void apply_window_and_mdct(AVCodecContext * avctx, const signed short * audio, int len) {
    WMACodecContext *s = avctx->priv_data;
    int window_index= s->frame_len_bits - s->block_len_bits;
    FFTContext *mdct = &s->mdct_ctx[window_index];
    int i, j, channel;
    const float * win = s->windows[window_index];
    int window_len = 1 << s->block_len_bits;
    float n = window_len/2;

    for (channel = 0; channel < avctx->channels; channel++) {
        memcpy(s->output, s->frame_out[channel], sizeof(float)*window_len);
        j = channel;
        for (i = 0; i < len; i++, j += avctx->channels){
            s->output[i+window_len]  = audio[j] / n * win[window_len - i - 1];
            s->frame_out[channel][i] = audio[j] / n * win[i];
        }
        mdct->mdct_calc(mdct, s->coefs[channel], s->output);
    }
}

//FIXME use for decoding too
static void init_exp(WMACodecContext *s, int ch, const int *exp_param){
    int n;
    const uint16_t *ptr;
    float v, *q, max_scale, *q_end;

    ptr = s->exponent_bands[s->frame_len_bits - s->block_len_bits];
    q = s->exponents[ch];
    q_end = q + s->block_len;
    max_scale = 0;
    while (q < q_end) {
        /* XXX: use a table */
        v = pow(10, *exp_param++ * (1.0 / 16.0));
        max_scale= FFMAX(max_scale, v);
        n = *ptr++;
        do {
            *q++ = v;
        } while (--n);
    }
    s->max_exponent[ch] = max_scale;
}

static void encode_exp_vlc(WMACodecContext *s, int ch, const int *exp_param){
    int last_exp;
    const uint16_t *ptr;
    float *q, *q_end;

    ptr = s->exponent_bands[s->frame_len_bits - s->block_len_bits];
    q = s->exponents[ch];
    q_end = q + s->block_len;
    if (s->version == 1) {
        last_exp= *exp_param++;
        av_assert0(last_exp-10 >= 0 && last_exp-10 < 32);
        put_bits(&s->pb, 5, last_exp - 10);
        q+= *ptr++;
    }else
        last_exp = 36;
    while (q < q_end) {
        int exp = *exp_param++;
        int code = exp - last_exp + 60;
        av_assert1(code >= 0 && code < 120);
        put_bits(&s->pb, ff_aac_scalefactor_bits[code], ff_aac_scalefactor_code[code]);
        /* XXX: use a table */
        q+= *ptr++;
        last_exp= exp;
    }
}

static int encode_block(WMACodecContext *s, float (*src_coefs)[BLOCK_MAX_SIZE], int total_gain){
    int v, bsize, ch, coef_nb_bits, parse_exponents;
    float mdct_norm;
    int nb_coefs[MAX_CHANNELS];
    static const int fixed_exp[25]={20,20,20,20,20,20,20,20,20,20,20,20,20,20,20,20,20,20,20,20,20,20,20,20,20};

    //FIXME remove duplication relative to decoder
    if (s->use_variable_block_len) {
        av_assert0(0); //FIXME not implemented
    }else{
        /* fixed block len */
        s->next_block_len_bits = s->frame_len_bits;
        s->prev_block_len_bits = s->frame_len_bits;
        s->block_len_bits = s->frame_len_bits;
    }

    s->block_len = 1 << s->block_len_bits;
//     assert((s->block_pos + s->block_len) <= s->frame_len);
    bsize = s->frame_len_bits - s->block_len_bits;

    //FIXME factor
    v = s->coefs_end[bsize] - s->coefs_start;
    for(ch = 0; ch < s->nb_channels; ch++)
        nb_coefs[ch] = v;
    {
        int n4 = s->block_len / 2;
        mdct_norm = 1.0 / (float)n4;
        if (s->version == 1) {
            mdct_norm *= sqrt(n4);
        }
    }

    if (s->nb_channels == 2) {
        put_bits(&s->pb, 1, !!s->ms_stereo);
    }

    for(ch = 0; ch < s->nb_channels; ch++) {
        s->channel_coded[ch] = 1; //FIXME only set channel_coded when needed, instead of always
        if (s->channel_coded[ch]) {
            init_exp(s, ch, fixed_exp);
        }
    }

    for(ch = 0; ch < s->nb_channels; ch++) {
        if (s->channel_coded[ch]) {
            WMACoef *coefs1;
            float *coefs, *exponents, mult;
            int i, n;

            coefs1 = s->coefs1[ch];
            exponents = s->exponents[ch];
            mult = pow(10, total_gain * 0.05) / s->max_exponent[ch];
            mult *= mdct_norm;
            coefs = src_coefs[ch];
            if (s->use_noise_coding && 0) {
                av_assert0(0); //FIXME not implemented
            } else {
                coefs += s->coefs_start;
                n = nb_coefs[ch];
                for(i = 0;i < n; i++){
                    double t= *coefs++ / (exponents[i] * mult);
                    if(t<-32768 || t>32767)
                        return -1;

                    coefs1[i] = lrint(t);
                }
            }
        }
    }

    v = 0;
    for(ch = 0; ch < s->nb_channels; ch++) {
        int a = s->channel_coded[ch];
        put_bits(&s->pb, 1, a);
        v |= a;
    }

    if (!v)
        return 1;

    for(v= total_gain-1; v>=127; v-= 127)
        put_bits(&s->pb, 7, 127);
    put_bits(&s->pb, 7, v);

    coef_nb_bits= ff_wma_total_gain_to_bits(total_gain);

    if (s->use_noise_coding) {
        for(ch = 0; ch < s->nb_channels; ch++) {
            if (s->channel_coded[ch]) {
                int i, n;
                n = s->exponent_high_sizes[bsize];
                for(i=0;i<n;i++) {
                    put_bits(&s->pb, 1, s->high_band_coded[ch][i]= 0);
                    if (0)
                        nb_coefs[ch] -= s->exponent_high_bands[bsize][i];
                }
            }
        }
    }

    parse_exponents = 1;
    if (s->block_len_bits != s->frame_len_bits) {
        put_bits(&s->pb, 1, parse_exponents);
    }

    if (parse_exponents) {
        for(ch = 0; ch < s->nb_channels; ch++) {
            if (s->channel_coded[ch]) {
                if (s->use_exp_vlc) {
                    encode_exp_vlc(s, ch, fixed_exp);
                } else {
                    av_assert0(0); //FIXME not implemented
//                    encode_exp_lsp(s, ch);
                }
            }
        }
    } else {
        av_assert0(0); //FIXME not implemented
    }

    for(ch = 0; ch < s->nb_channels; ch++) {
        if (s->channel_coded[ch]) {
            int run, tindex;
            WMACoef *ptr, *eptr;
            tindex = (ch == 1 && s->ms_stereo);
            ptr = &s->coefs1[ch][0];
            eptr = ptr + nb_coefs[ch];

            run=0;
            for(;ptr < eptr; ptr++){
                if(*ptr){
                    int level= *ptr;
                    int abs_level= FFABS(level);
                    int code= 0;
                    if(abs_level <= s->coef_vlcs[tindex]->max_level){
                        if(run < s->coef_vlcs[tindex]->levels[abs_level-1])
                            code= run + s->int_table[tindex][abs_level-1];
                    }

                    av_assert2(code < s->coef_vlcs[tindex]->n);
                    put_bits(&s->pb, s->coef_vlcs[tindex]->huffbits[code], s->coef_vlcs[tindex]->huffcodes[code]);

                    if(code == 0){
                        if(1<<coef_nb_bits <= abs_level)
                            return -1;

                        put_bits(&s->pb, coef_nb_bits, abs_level);
                        put_bits(&s->pb, s->frame_len_bits, run);
                    }
                    put_bits(&s->pb, 1, level < 0); //FIXME the sign is fliped somewhere
                    run=0;
                }else{
                    run++;
                }
            }
            if(run)
                put_bits(&s->pb, s->coef_vlcs[tindex]->huffbits[1], s->coef_vlcs[tindex]->huffcodes[1]);
        }
        if (s->version == 1 && s->nb_channels >= 2) {
            avpriv_align_put_bits(&s->pb);
        }
    }
    return 0;
}

static int encode_frame(WMACodecContext *s, float (*src_coefs)[BLOCK_MAX_SIZE], uint8_t *buf, int buf_size, int total_gain){
    init_put_bits(&s->pb, buf, buf_size);

    if (s->use_bit_reservoir) {
        av_assert0(0);//FIXME not implemented
    }else{
        if(encode_block(s, src_coefs, total_gain) < 0)
            return INT_MAX;
    }

    avpriv_align_put_bits(&s->pb);

    return put_bits_count(&s->pb)/8 - s->block_align;
}

static int encode_superframe(AVCodecContext *avctx, AVPacket *avpkt,
                             const AVFrame *frame, int *got_packet_ptr)
{
    WMACodecContext *s = avctx->priv_data;
    const int16_t *samples = (const int16_t *)frame->data[0];
    int i, total_gain, ret, error;

    s->block_len_bits= s->frame_len_bits; //required by non variable block len
    s->block_len = 1 << s->block_len_bits;

    apply_window_and_mdct(avctx, samples, frame->nb_samples);

    if (s->ms_stereo) {
        float a, b;
        int i;

        for(i = 0; i < s->block_len; i++) {
            a = s->coefs[0][i]*0.5;
            b = s->coefs[1][i]*0.5;
            s->coefs[0][i] = a + b;
            s->coefs[1][i] = a - b;
        }
    }

    if ((ret = ff_alloc_packet2(avctx, avpkt, 2 * MAX_CODED_SUPERFRAME_SIZE)))
        return ret;

    total_gain= 128;
    for(i=64; i; i>>=1){
        error = encode_frame(s, s->coefs, avpkt->data, avpkt->size,
                                 total_gain - i);
        if(error<=0)
            total_gain-= i;
    }

    while(total_gain <= 128 && error > 0)
        error = encode_frame(s, s->coefs, avpkt->data, avpkt->size, total_gain++);
    av_assert0((put_bits_count(&s->pb) & 7) == 0);
    i= s->block_align - (put_bits_count(&s->pb)+7)/8;
    av_assert0(i>=0);
    while(i--)
        put_bits(&s->pb, 8, 'N');

    flush_put_bits(&s->pb);
    av_assert0(put_bits_ptr(&s->pb) - s->pb.buf == s->block_align);

    if (frame->pts != AV_NOPTS_VALUE)
        avpkt->pts = frame->pts - ff_samples_to_time_base(avctx, avctx->delay);

    avpkt->size = s->block_align;
    *got_packet_ptr = 1;
    return 0;
}

#if CONFIG_WMAV1_ENCODER
AVCodec ff_wmav1_encoder = {
    .name           = "wmav1",
    .type           = AVMEDIA_TYPE_AUDIO,
    .id             = AV_CODEC_ID_WMAV1,
    .priv_data_size = sizeof(WMACodecContext),
    .init           = encode_init,
    .encode2        = encode_superframe,
    .close          = ff_wma_end,
    .sample_fmts    = (const enum AVSampleFormat[]){ AV_SAMPLE_FMT_S16,
                                                     AV_SAMPLE_FMT_NONE },
    .long_name      = NULL_IF_CONFIG_SMALL("Windows Media Audio 1"),
};
#endif
#if CONFIG_WMAV2_ENCODER
AVCodec ff_wmav2_encoder = {
    .name           = "wmav2",
    .type           = AVMEDIA_TYPE_AUDIO,
    .id             = AV_CODEC_ID_WMAV2,
    .priv_data_size = sizeof(WMACodecContext),
    .init           = encode_init,
    .encode2        = encode_superframe,
    .close          = ff_wma_end,
    .sample_fmts    = (const enum AVSampleFormat[]){ AV_SAMPLE_FMT_S16,
                                                     AV_SAMPLE_FMT_NONE },
    .long_name      = NULL_IF_CONFIG_SMALL("Windows Media Audio 2"),
};
#endif<|MERGE_RESOLUTION|>--- conflicted
+++ resolved
@@ -82,12 +82,6 @@
                          (avctx->sample_rate * 8);
     s->block_align     = FFMIN(s->block_align, MAX_CODED_SUPERFRAME_SIZE);
     avctx->block_align = s->block_align;
-<<<<<<< HEAD
-//av_log(NULL, AV_LOG_ERROR, "%d %d %d %d\n", s->block_align, avctx->bit_rate, s->frame_len, avctx->sample_rate);
-=======
-    avctx->bit_rate    = avctx->block_align * 8LL * avctx->sample_rate /
-                         s->frame_len;
->>>>>>> 1218777f
     avctx->frame_size = avctx->delay = s->frame_len;
 
 #if FF_API_OLD_ENCODE_AUDIO
