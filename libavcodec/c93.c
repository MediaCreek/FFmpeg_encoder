/*
 * Interplay C93 video decoder
 * Copyright (c) 2007 Anssi Hannula <anssi.hannula@gmail.com>
 *
 * This file is part of FFmpeg.
 *
 * FFmpeg is free software; you can redistribute it and/or
 * modify it under the terms of the GNU Lesser General Public
 * License as published by the Free Software Foundation; either
 * version 2.1 of the License, or (at your option) any later version.
 *
 * FFmpeg is distributed in the hope that it will be useful,
 * but WITHOUT ANY WARRANTY; without even the implied warranty of
 * MERCHANTABILITY or FITNESS FOR A PARTICULAR PURPOSE.  See the GNU
 * Lesser General Public License for more details.
 *
 * You should have received a copy of the GNU Lesser General Public
 * License along with FFmpeg; if not, write to the Free Software
 * Foundation, Inc., 51 Franklin Street, Fifth Floor, Boston, MA 02110-1301 USA
 */

#include "avcodec.h"
#include "bytestream.h"
#include "internal.h"

typedef struct {
    AVFrame pictures[2];
    int currentpic;
} C93DecoderContext;

typedef enum {
    C93_8X8_FROM_PREV  = 0x02,
    C93_4X4_FROM_PREV  = 0x06,
    C93_4X4_FROM_CURR  = 0x07,
    C93_8X8_2COLOR     = 0x08,
    C93_4X4_2COLOR     = 0x0A,
    C93_4X4_4COLOR_GRP = 0x0B,
    C93_4X4_4COLOR     = 0x0D,
    C93_NOOP           = 0x0E,
    C93_8X8_INTRA      = 0x0F,
} C93BlockType;

#define WIDTH   320
#define HEIGHT  192

#define C93_HAS_PALETTE 0x01
#define C93_FIRST_FRAME 0x02

static av_cold int decode_init(AVCodecContext *avctx)
{
<<<<<<< HEAD
    C93DecoderContext * const c93 = avctx->priv_data;

    avcodec_get_frame_defaults(&c93->pictures[0]);
    avcodec_get_frame_defaults(&c93->pictures[1]);
=======
    C93DecoderContext *s = avctx->priv_data;
>>>>>>> 3b199d29
    avctx->pix_fmt = AV_PIX_FMT_PAL8;
    avcodec_get_frame_defaults(&s->pictures[0]);
    avcodec_get_frame_defaults(&s->pictures[1]);
    return 0;
}

static av_cold int decode_end(AVCodecContext *avctx)
{
    C93DecoderContext * const c93 = avctx->priv_data;

    av_frame_unref(&c93->pictures[0]);
    av_frame_unref(&c93->pictures[1]);

    return 0;
}

static inline int copy_block(AVCodecContext *avctx, uint8_t *to,
        uint8_t *from, int offset, int height, int stride)
{
    int i;
    int width = height;
    int from_x = offset % WIDTH;
    int from_y = offset / WIDTH;
    int overflow = from_x + width - WIDTH;

    if (!from) {
        /* silently ignoring predictive blocks in first frame */
        return 0;
    }

    if (from_y + height > HEIGHT) {
        av_log(avctx, AV_LOG_ERROR, "invalid offset %d during C93 decoding\n",
               offset);
        return AVERROR_INVALIDDATA;
    }

    if (overflow > 0) {
        width -= overflow;
        for (i = 0; i < height; i++) {
            memcpy(&to[i*stride+width], &from[(from_y+i)*stride], overflow);
        }
    }

    for (i = 0; i < height; i++) {
        memcpy(&to[i*stride], &from[(from_y+i)*stride+from_x], width);
    }

    return 0;
}

static inline void draw_n_color(uint8_t *out, int stride, int width,
         int height, int bpp, uint8_t cols[4], uint8_t grps[4], uint32_t col)
{
    int x, y;
    for (y = 0; y < height; y++) {
        if (grps)
            cols[0] = grps[3 * (y >> 1)];
        for (x = 0; x < width; x++) {
            if (grps)
                cols[1]= grps[(x >> 1) + 1];
            out[x + y*stride] = cols[col & ((1 << bpp) - 1)];
            col >>= bpp;
        }
    }
}

static int decode_frame(AVCodecContext *avctx, void *data,
                        int *got_frame, AVPacket *avpkt)
{
    const uint8_t *buf = avpkt->data;
    int buf_size = avpkt->size;
    C93DecoderContext * const c93 = avctx->priv_data;
    AVFrame * const newpic = &c93->pictures[c93->currentpic];
    AVFrame * const oldpic = &c93->pictures[c93->currentpic^1];
    GetByteContext gb;
    uint8_t *out;
    int stride, ret, i, x, y, b, bt = 0;

    c93->currentpic ^= 1;

    if ((ret = ff_reget_buffer(avctx, newpic)) < 0) {
        av_log(avctx, AV_LOG_ERROR, "reget_buffer() failed\n");
        return ret;
    }

    stride = newpic->linesize[0];

    bytestream2_init(&gb, buf, buf_size);
    b = bytestream2_get_byte(&gb);
    if (b & C93_FIRST_FRAME) {
        newpic->pict_type = AV_PICTURE_TYPE_I;
        newpic->key_frame = 1;
    } else {
        newpic->pict_type = AV_PICTURE_TYPE_P;
        newpic->key_frame = 0;
    }

    for (y = 0; y < HEIGHT; y += 8) {
        out = newpic->data[0] + y * stride;
        for (x = 0; x < WIDTH; x += 8) {
            uint8_t *copy_from = oldpic->data[0];
            unsigned int offset, j;
            uint8_t cols[4], grps[4];
            C93BlockType block_type;

            if (!bt)
                bt = bytestream2_get_byte(&gb);

            block_type= bt & 0x0F;
            switch (block_type) {
            case C93_8X8_FROM_PREV:
                offset = bytestream2_get_le16(&gb);
                if ((ret = copy_block(avctx, out, copy_from, offset, 8, stride)) < 0)
                    return ret;
                break;

            case C93_4X4_FROM_CURR:
                copy_from = newpic->data[0];
            case C93_4X4_FROM_PREV:
                for (j = 0; j < 8; j += 4) {
                    for (i = 0; i < 8; i += 4) {
                        offset = bytestream2_get_le16(&gb);
                        if ((ret = copy_block(avctx, &out[j*stride+i],
                                              copy_from, offset, 4, stride)) < 0)
                            return ret;
                    }
                }
                break;

            case C93_8X8_2COLOR:
                bytestream2_get_buffer(&gb, cols, 2);
                for (i = 0; i < 8; i++) {
                    draw_n_color(out + i*stride, stride, 8, 1, 1, cols,
                                     NULL, bytestream2_get_byte(&gb));
                }

                break;

            case C93_4X4_2COLOR:
            case C93_4X4_4COLOR:
            case C93_4X4_4COLOR_GRP:
                for (j = 0; j < 8; j += 4) {
                    for (i = 0; i < 8; i += 4) {
                        if (block_type == C93_4X4_2COLOR) {
                            bytestream2_get_buffer(&gb, cols, 2);
                            draw_n_color(out + i + j*stride, stride, 4, 4,
                                    1, cols, NULL, bytestream2_get_le16(&gb));
                        } else if (block_type == C93_4X4_4COLOR) {
                            bytestream2_get_buffer(&gb, cols, 4);
                            draw_n_color(out + i + j*stride, stride, 4, 4,
                                    2, cols, NULL, bytestream2_get_le32(&gb));
                        } else {
                            bytestream2_get_buffer(&gb, grps, 4);
                            draw_n_color(out + i + j*stride, stride, 4, 4,
                                    1, cols, grps, bytestream2_get_le16(&gb));
                        }
                    }
                }
                break;

            case C93_NOOP:
                break;

            case C93_8X8_INTRA:
                for (j = 0; j < 8; j++)
                    bytestream2_get_buffer(&gb, out + j*stride, 8);
                break;

            default:
                av_log(avctx, AV_LOG_ERROR, "unexpected type %x at %dx%d\n",
                       block_type, x, y);
                return AVERROR_INVALIDDATA;
            }
            bt >>= 4;
            out += 8;
        }
    }

    if (b & C93_HAS_PALETTE) {
        uint32_t *palette = (uint32_t *) newpic->data[1];
        for (i = 0; i < 256; i++) {
            palette[i] = 0xFFU << 24 | bytestream2_get_be24(&gb);
        }
        newpic->palette_has_changed = 1;
    } else {
        if (oldpic->data[1])
            memcpy(newpic->data[1], oldpic->data[1], 256 * 4);
    }

    if ((ret = av_frame_ref(data, newpic)) < 0)
        return ret;
    *got_frame = 1;

    return buf_size;
}

AVCodec ff_c93_decoder = {
    .name           = "c93",
    .type           = AVMEDIA_TYPE_VIDEO,
    .id             = AV_CODEC_ID_C93,
    .priv_data_size = sizeof(C93DecoderContext),
    .init           = decode_init,
    .close          = decode_end,
    .decode         = decode_frame,
    .capabilities   = CODEC_CAP_DR1,
    .long_name      = NULL_IF_CONFIG_SMALL("Interplay C93"),
};<|MERGE_RESOLUTION|>--- conflicted
+++ resolved
@@ -48,14 +48,7 @@
 
 static av_cold int decode_init(AVCodecContext *avctx)
 {
-<<<<<<< HEAD
-    C93DecoderContext * const c93 = avctx->priv_data;
-
-    avcodec_get_frame_defaults(&c93->pictures[0]);
-    avcodec_get_frame_defaults(&c93->pictures[1]);
-=======
     C93DecoderContext *s = avctx->priv_data;
->>>>>>> 3b199d29
     avctx->pix_fmt = AV_PIX_FMT_PAL8;
     avcodec_get_frame_defaults(&s->pictures[0]);
     avcodec_get_frame_defaults(&s->pictures[1]);
