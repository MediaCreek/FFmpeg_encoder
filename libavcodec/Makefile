--- conflicted
+++ resolved
@@ -279,19 +279,10 @@
                                           mpegaudio.o mpegaudiodata.o
 OBJS-$(CONFIG_MP3FLOAT_DECODER)        += mpegaudiodec_float.o mpegaudiodecheader.o \
                                           mpegaudio.o mpegaudiodata.o
-<<<<<<< HEAD
-OBJS-$(CONFIG_MPC7_DECODER)            += mpc7.o mpc.o mpegaudiodec.o      \
-                                          mpegaudiodecheader.o mpegaudio.o \
-                                          mpegaudiodata.o
-OBJS-$(CONFIG_MPC8_DECODER)            += mpc8.o mpc.o mpegaudiodec.o      \
-                                          mpegaudiodecheader.o mpegaudio.o \
-                                          mpegaudiodata.o
+OBJS-$(CONFIG_MPC7_DECODER)            += mpc7.o mpc.o
+OBJS-$(CONFIG_MPC8_DECODER)            += mpc8.o mpc.o
 OBJS-$(CONFIG_MPEGVIDEO_DECODER)       += mpeg12.o mpeg12data.o \
                                           mpegvideo.o error_resilience.o
-=======
-OBJS-$(CONFIG_MPC7_DECODER)            += mpc7.o mpc.o
-OBJS-$(CONFIG_MPC8_DECODER)            += mpc8.o mpc.o
->>>>>>> 01cb4c84
 OBJS-$(CONFIG_MPEG_XVMC_DECODER)       += mpegvideo_xvmc.o
 OBJS-$(CONFIG_MPEG1VIDEO_DECODER)      += mpeg12.o mpeg12data.o
 OBJS-$(CONFIG_MPEG1VIDEO_ENCODER)      += mpeg12enc.o mpeg12.o          \
