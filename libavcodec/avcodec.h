--- conflicted
+++ resolved
@@ -2474,17 +2474,6 @@
      * - decoding: Set by user.
      */
     int err_recognition;
-<<<<<<< HEAD
-#define AV_EF_CRCCHECK  (1<<0)          ///< verify embedded CRCs
-#define AV_EF_BITSTREAM (1<<1)          ///< detect bitstream specification deviations
-#define AV_EF_BUFFER    (1<<2)          ///< detect improper bitstream length
-#define AV_EF_EXPLODE   (1<<3)          ///< abort decoding on minor error detection
-
-#define AV_EF_CAREFUL    (1<<16)        ///< consider things that violate the spec, are fast to calculate and have not been seen in the wild as errors
-#define AV_EF_COMPLIANT  (1<<17)        ///< consider all spec non compliancies as errors
-#define AV_EF_AGGRESSIVE (1<<18)        ///< consider things that a sane encoder should not do as an error
-
-=======
 
 /**
  * Verify checksums embedded in the bitstream (could be of either encoded or
@@ -2493,10 +2482,14 @@
  * decoder returning an error.
  */
 #define AV_EF_CRCCHECK  (1<<0)
-#define AV_EF_BITSTREAM (1<<1)
-#define AV_EF_BUFFER    (1<<2)
-#define AV_EF_EXPLODE   (1<<3)
->>>>>>> 23a211cb
+#define AV_EF_BITSTREAM (1<<1)          ///< detect bitstream specification deviations
+#define AV_EF_BUFFER    (1<<2)          ///< detect improper bitstream length
+#define AV_EF_EXPLODE   (1<<3)          ///< abort decoding on minor error detection
+
+#define AV_EF_CAREFUL    (1<<16)        ///< consider things that violate the spec, are fast to calculate and have not been seen in the wild as errors
+#define AV_EF_COMPLIANT  (1<<17)        ///< consider all spec non compliancies as errors
+#define AV_EF_AGGRESSIVE (1<<18)        ///< consider things that a sane encoder should not do as an error
+
 
     /**
      * opaque 64bit number (generally a PTS) that will be reordered and
