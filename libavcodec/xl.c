/*
 * Miro VideoXL codec
 * Copyright (c) 2004 Konstantin Shishkov
 *
 * This file is part of FFmpeg.
 *
 * FFmpeg is free software; you can redistribute it and/or
 * modify it under the terms of the GNU Lesser General Public
 * License as published by the Free Software Foundation; either
 * version 2.1 of the License, or (at your option) any later version.
 *
 * FFmpeg is distributed in the hope that it will be useful,
 * but WITHOUT ANY WARRANTY; without even the implied warranty of
 * MERCHANTABILITY or FITNESS FOR A PARTICULAR PURPOSE.  See the GNU
 * Lesser General Public License for more details.
 *
 * You should have received a copy of the GNU Lesser General Public
 * License along with FFmpeg; if not, write to the Free Software
 * Foundation, Inc., 51 Franklin Street, Fifth Floor, Boston, MA 02110-1301 USA
 */

/**
 * @file
 * Miro VideoXL codec.
 */

#include "libavutil/common.h"
#include "libavutil/intreadwrite.h"
#include "avcodec.h"
#include "internal.h"

typedef struct VideoXLContext{
    AVCodecContext *avctx;
    AVFrame pic;
} VideoXLContext;

static const int xl_table[32] = {
   0,   1,   2,   3,   4,   5,   6,   7,
   8,   9,  12,  15,  20,  25,  34,  46,
  64,  82,  94, 103, 108, 113, 116, 119,
 120, 121, 122, 123, 124, 125, 126, 127
};

static int decode_frame(AVCodecContext *avctx,
                        void *data, int *got_frame,
                        AVPacket *avpkt)
{
    const uint8_t *buf = avpkt->data;
    int buf_size = avpkt->size;
    VideoXLContext * const a = avctx->priv_data;
    AVFrame * const p = &a->pic;
    uint8_t *Y, *U, *V;
    int i, j, ret;
    int stride;
    uint32_t val;
    int y0, y1, y2, y3 = 0, c0 = 0, c1 = 0;

    if (avctx->width & 3) {
        av_log(avctx, AV_LOG_ERROR, "width is not a multiple of 4\n");
        return AVERROR_INVALIDDATA;
    }

    if (buf_size < avctx->width * avctx->height) {
        av_log(avctx, AV_LOG_ERROR, "Packet is too small\n");
        return AVERROR_INVALIDDATA;
    }

    if (p->data[0])
        avctx->release_buffer(avctx, p);

    p->reference = 0;
<<<<<<< HEAD
    if ((ret = ff_get_buffer(avctx, p)) < 0) {
=======
    if ((ret = ff_get_buffer(avctx, p)) < 0){
>>>>>>> 84f2847d
        av_log(avctx, AV_LOG_ERROR, "get_buffer() failed\n");
        return ret;
    }
    p->pict_type = AV_PICTURE_TYPE_I;
    p->key_frame = 1;

    Y = a->pic.data[0];
    U = a->pic.data[1];
    V = a->pic.data[2];

    stride = avctx->width - 4;

    for (i = 0; i < avctx->height; i++) {
        /* lines are stored in reversed order */
        buf += stride;

        for (j = 0; j < avctx->width; j += 4) {
            /* value is stored in LE dword with word swapped */
            val = AV_RL32(buf);
            buf -= 4;
            val = ((val >> 16) & 0xFFFF) | ((val & 0xFFFF) << 16);

            if(!j)
                y0 = (val & 0x1F) << 2;
            else
                y0 = y3 + xl_table[val & 0x1F];
            val >>= 5;
            y1 = y0 + xl_table[val & 0x1F];
            val >>= 5;
            y2 = y1 + xl_table[val & 0x1F];
            val >>= 6; /* align to word */
            y3 = y2 + xl_table[val & 0x1F];
            val >>= 5;
            if(!j)
                c0 = (val & 0x1F) << 2;
            else
                c0 += xl_table[val & 0x1F];
            val >>= 5;
            if(!j)
                c1 = (val & 0x1F) << 2;
            else
                c1 += xl_table[val & 0x1F];

            Y[j + 0] = y0 << 1;
            Y[j + 1] = y1 << 1;
            Y[j + 2] = y2 << 1;
            Y[j + 3] = y3 << 1;

            U[j >> 2] = c0 << 1;
            V[j >> 2] = c1 << 1;
        }

        buf += avctx->width + 4;
        Y += a->pic.linesize[0];
        U += a->pic.linesize[1];
        V += a->pic.linesize[2];
    }

    *got_frame = 1;
    *(AVFrame*)data = a->pic;

    return buf_size;
}

static av_cold int decode_init(AVCodecContext *avctx)
{
    VideoXLContext * const a = avctx->priv_data;

    avcodec_get_frame_defaults(&a->pic);
    avctx->pix_fmt = AV_PIX_FMT_YUV411P;

    return 0;
}

static av_cold int decode_end(AVCodecContext *avctx)
{
    VideoXLContext * const a = avctx->priv_data;
    AVFrame *pic = &a->pic;

    if (pic->data[0])
        avctx->release_buffer(avctx, pic);

    return 0;
}

AVCodec ff_xl_decoder = {
    .name           = "xl",
    .type           = AVMEDIA_TYPE_VIDEO,
    .id             = AV_CODEC_ID_VIXL,
    .priv_data_size = sizeof(VideoXLContext),
    .init           = decode_init,
    .close          = decode_end,
    .decode         = decode_frame,
    .capabilities   = CODEC_CAP_DR1,
    .long_name      = NULL_IF_CONFIG_SMALL("Miro VideoXL"),
};<|MERGE_RESOLUTION|>--- conflicted
+++ resolved
@@ -69,11 +69,7 @@
         avctx->release_buffer(avctx, p);
 
     p->reference = 0;
-<<<<<<< HEAD
-    if ((ret = ff_get_buffer(avctx, p)) < 0) {
-=======
     if ((ret = ff_get_buffer(avctx, p)) < 0){
->>>>>>> 84f2847d
         av_log(avctx, AV_LOG_ERROR, "get_buffer() failed\n");
         return ret;
     }
