/*
 * utils for libavcodec
 * Copyright (c) 2001 Fabrice Bellard
 * Copyright (c) 2002-2004 Michael Niedermayer <michaelni@gmx.at>
 *
 * This file is part of FFmpeg.
 *
 * FFmpeg is free software; you can redistribute it and/or
 * modify it under the terms of the GNU Lesser General Public
 * License as published by the Free Software Foundation; either
 * version 2.1 of the License, or (at your option) any later version.
 *
 * FFmpeg is distributed in the hope that it will be useful,
 * but WITHOUT ANY WARRANTY; without even the implied warranty of
 * MERCHANTABILITY or FITNESS FOR A PARTICULAR PURPOSE.  See the GNU
 * Lesser General Public License for more details.
 *
 * You should have received a copy of the GNU Lesser General Public
 * License along with FFmpeg; if not, write to the Free Software
 * Foundation, Inc., 51 Franklin Street, Fifth Floor, Boston, MA 02110-1301 USA
 */

/**
 * @file
 * utils.
 */

#include "config.h"
#include "libavutil/atomic.h"
#include "libavutil/attributes.h"
#include "libavutil/avassert.h"
#include "libavutil/avstring.h"
#include "libavutil/bprint.h"
#include "libavutil/channel_layout.h"
#include "libavutil/crc.h"
#include "libavutil/frame.h"
#include "libavutil/internal.h"
#include "libavutil/mathematics.h"
#include "libavutil/pixdesc.h"
#include "libavutil/imgutils.h"
#include "libavutil/samplefmt.h"
#include "libavutil/dict.h"
#include "avcodec.h"
#include "dsputil.h"
#include "libavutil/opt.h"
#include "thread.h"
#include "frame_thread_encoder.h"
#include "internal.h"
#include "bytestream.h"
#include "version.h"
#include <stdlib.h>
#include <stdarg.h>
#include <limits.h>
#include <float.h>
#if CONFIG_ICONV
# include <iconv.h>
#endif

#if HAVE_PTHREADS
#include <pthread.h>
#elif HAVE_W32THREADS
#include "compat/w32pthreads.h"
#elif HAVE_OS2THREADS
#include "compat/os2threads.h"
#endif

#if HAVE_PTHREADS || HAVE_W32THREADS || HAVE_OS2THREADS
static int default_lockmgr_cb(void **arg, enum AVLockOp op)
{
    void * volatile * mutex = arg;
    int err;

    switch (op) {
    case AV_LOCK_CREATE:
        return 0;
    case AV_LOCK_OBTAIN:
        if (!*mutex) {
            pthread_mutex_t *tmp = av_malloc(sizeof(pthread_mutex_t));
            if (!tmp)
                return AVERROR(ENOMEM);
            if ((err = pthread_mutex_init(tmp, NULL))) {
                av_free(tmp);
                return AVERROR(err);
            }
            if (avpriv_atomic_ptr_cas(mutex, NULL, tmp)) {
                pthread_mutex_destroy(tmp);
                av_free(tmp);
            }
        }

        if ((err = pthread_mutex_lock(*mutex)))
            return AVERROR(err);

        return 0;
    case AV_LOCK_RELEASE:
        if ((err = pthread_mutex_unlock(*mutex)))
            return AVERROR(err);

        return 0;
    case AV_LOCK_DESTROY:
        if (*mutex)
            pthread_mutex_destroy(*mutex);
        av_free(*mutex);
        avpriv_atomic_ptr_cas(mutex, *mutex, NULL);
        return 0;
    }
    return 1;
}
static int (*lockmgr_cb)(void **mutex, enum AVLockOp op) = default_lockmgr_cb;
#else
static int (*lockmgr_cb)(void **mutex, enum AVLockOp op) = NULL;
#endif


volatile int ff_avcodec_locked;
static int volatile entangled_thread_counter = 0;
static void *codec_mutex;
static void *avformat_mutex;

#if FF_API_FAST_MALLOC && CONFIG_SHARED && HAVE_SYMVER
FF_SYMVER(void*, av_fast_realloc, (void *ptr, unsigned int *size, size_t min_size), "LIBAVCODEC_55")
{
    return av_fast_realloc(ptr, size, min_size);
}

FF_SYMVER(void, av_fast_malloc, (void *ptr, unsigned int *size, size_t min_size), "LIBAVCODEC_55")
{
    av_fast_malloc(ptr, size, min_size);
}
#endif

static inline int ff_fast_malloc(void *ptr, unsigned int *size, size_t min_size, int zero_realloc)
{
    void **p = ptr;
    if (min_size < *size)
        return 0;
    min_size = FFMAX(17 * min_size / 16 + 32, min_size);
    av_free(*p);
    *p = zero_realloc ? av_mallocz(min_size) : av_malloc(min_size);
    if (!*p)
        min_size = 0;
    *size = min_size;
    return 1;
}

void av_fast_padded_malloc(void *ptr, unsigned int *size, size_t min_size)
{
    uint8_t **p = ptr;
    if (min_size > SIZE_MAX - FF_INPUT_BUFFER_PADDING_SIZE) {
        av_freep(p);
        *size = 0;
        return;
    }
    if (!ff_fast_malloc(p, size, min_size + FF_INPUT_BUFFER_PADDING_SIZE, 1))
        memset(*p + min_size, 0, FF_INPUT_BUFFER_PADDING_SIZE);
}

void av_fast_padded_mallocz(void *ptr, unsigned int *size, size_t min_size)
{
    uint8_t **p = ptr;
    if (min_size > SIZE_MAX - FF_INPUT_BUFFER_PADDING_SIZE) {
        av_freep(p);
        *size = 0;
        return;
    }
    if (!ff_fast_malloc(p, size, min_size + FF_INPUT_BUFFER_PADDING_SIZE, 1))
        memset(*p, 0, min_size + FF_INPUT_BUFFER_PADDING_SIZE);
}

/* encoder management */
static AVCodec *first_avcodec = NULL;

AVCodec *av_codec_next(const AVCodec *c)
{
    if (c)
        return c->next;
    else
        return first_avcodec;
}

static av_cold void avcodec_init(void)
{
    static int initialized = 0;

    if (initialized != 0)
        return;
    initialized = 1;

    if (CONFIG_DSPUTIL)
        ff_dsputil_static_init();
}

int av_codec_is_encoder(const AVCodec *codec)
{
    return codec && (codec->encode_sub || codec->encode2);
}

int av_codec_is_decoder(const AVCodec *codec)
{
    return codec && codec->decode;
}

av_cold void avcodec_register(AVCodec *codec)
{
    AVCodec **p;
    avcodec_init();
    p = &first_avcodec;
    codec->next = NULL;

    while(*p || avpriv_atomic_ptr_cas((void * volatile *)p, NULL, codec))
        p = &(*p)->next;

    if (codec->init_static_data)
        codec->init_static_data(codec);
}

unsigned avcodec_get_edge_width(void)
{
    return EDGE_WIDTH;
}

#if FF_API_SET_DIMENSIONS
void avcodec_set_dimensions(AVCodecContext *s, int width, int height)
{
    ff_set_dimensions(s, width, height);
}
#endif

int ff_set_dimensions(AVCodecContext *s, int width, int height)
{
    int ret = av_image_check_size(width, height, 0, s);

    if (ret < 0)
        width = height = 0;

    s->coded_width  = width;
    s->coded_height = height;
    s->width        = FF_CEIL_RSHIFT(width,  s->lowres);
    s->height       = FF_CEIL_RSHIFT(height, s->lowres);

    return ret;
}

#if HAVE_NEON || ARCH_PPC || HAVE_MMX
#   define STRIDE_ALIGN 16
#else
#   define STRIDE_ALIGN 8
#endif

void avcodec_align_dimensions2(AVCodecContext *s, int *width, int *height,
                               int linesize_align[AV_NUM_DATA_POINTERS])
{
    int i;
    int w_align = 1;
    int h_align = 1;

    switch (s->pix_fmt) {
    case AV_PIX_FMT_YUV420P:
    case AV_PIX_FMT_YUYV422:
    case AV_PIX_FMT_UYVY422:
    case AV_PIX_FMT_YUV422P:
    case AV_PIX_FMT_YUV440P:
    case AV_PIX_FMT_YUV444P:
    case AV_PIX_FMT_GBRAP:
    case AV_PIX_FMT_GBRP:
    case AV_PIX_FMT_GRAY8:
    case AV_PIX_FMT_GRAY16BE:
    case AV_PIX_FMT_GRAY16LE:
    case AV_PIX_FMT_YUVJ420P:
    case AV_PIX_FMT_YUVJ422P:
    case AV_PIX_FMT_YUVJ440P:
    case AV_PIX_FMT_YUVJ444P:
    case AV_PIX_FMT_YUVA420P:
    case AV_PIX_FMT_YUVA422P:
    case AV_PIX_FMT_YUVA444P:
    case AV_PIX_FMT_YUV420P9LE:
    case AV_PIX_FMT_YUV420P9BE:
    case AV_PIX_FMT_YUV420P10LE:
    case AV_PIX_FMT_YUV420P10BE:
    case AV_PIX_FMT_YUV420P12LE:
    case AV_PIX_FMT_YUV420P12BE:
    case AV_PIX_FMT_YUV420P14LE:
    case AV_PIX_FMT_YUV420P14BE:
    case AV_PIX_FMT_YUV420P16LE:
    case AV_PIX_FMT_YUV420P16BE:
    case AV_PIX_FMT_YUV422P9LE:
    case AV_PIX_FMT_YUV422P9BE:
    case AV_PIX_FMT_YUV422P10LE:
    case AV_PIX_FMT_YUV422P10BE:
    case AV_PIX_FMT_YUV422P12LE:
    case AV_PIX_FMT_YUV422P12BE:
    case AV_PIX_FMT_YUV422P14LE:
    case AV_PIX_FMT_YUV422P14BE:
    case AV_PIX_FMT_YUV422P16LE:
    case AV_PIX_FMT_YUV422P16BE:
    case AV_PIX_FMT_YUV444P9LE:
    case AV_PIX_FMT_YUV444P9BE:
    case AV_PIX_FMT_YUV444P10LE:
    case AV_PIX_FMT_YUV444P10BE:
    case AV_PIX_FMT_YUV444P12LE:
    case AV_PIX_FMT_YUV444P12BE:
    case AV_PIX_FMT_YUV444P14LE:
    case AV_PIX_FMT_YUV444P14BE:
    case AV_PIX_FMT_YUV444P16LE:
    case AV_PIX_FMT_YUV444P16BE:
    case AV_PIX_FMT_YUVA420P9LE:
    case AV_PIX_FMT_YUVA420P9BE:
    case AV_PIX_FMT_YUVA420P10LE:
    case AV_PIX_FMT_YUVA420P10BE:
    case AV_PIX_FMT_YUVA420P16LE:
    case AV_PIX_FMT_YUVA420P16BE:
    case AV_PIX_FMT_YUVA422P9LE:
    case AV_PIX_FMT_YUVA422P9BE:
    case AV_PIX_FMT_YUVA422P10LE:
    case AV_PIX_FMT_YUVA422P10BE:
    case AV_PIX_FMT_YUVA422P16LE:
    case AV_PIX_FMT_YUVA422P16BE:
    case AV_PIX_FMT_YUVA444P9LE:
    case AV_PIX_FMT_YUVA444P9BE:
    case AV_PIX_FMT_YUVA444P10LE:
    case AV_PIX_FMT_YUVA444P10BE:
    case AV_PIX_FMT_YUVA444P16LE:
    case AV_PIX_FMT_YUVA444P16BE:
    case AV_PIX_FMT_GBRP9LE:
    case AV_PIX_FMT_GBRP9BE:
    case AV_PIX_FMT_GBRP10LE:
    case AV_PIX_FMT_GBRP10BE:
    case AV_PIX_FMT_GBRP12LE:
    case AV_PIX_FMT_GBRP12BE:
    case AV_PIX_FMT_GBRP14LE:
    case AV_PIX_FMT_GBRP14BE:
        w_align = 16; //FIXME assume 16 pixel per macroblock
        h_align = 16 * 2; // interlaced needs 2 macroblocks height
        break;
    case AV_PIX_FMT_YUV411P:
    case AV_PIX_FMT_YUVJ411P:
    case AV_PIX_FMT_UYYVYY411:
        w_align = 32;
        h_align = 8;
        break;
    case AV_PIX_FMT_YUV410P:
        if (s->codec_id == AV_CODEC_ID_SVQ1) {
            w_align = 64;
            h_align = 64;
        }
        break;
    case AV_PIX_FMT_RGB555:
        if (s->codec_id == AV_CODEC_ID_RPZA) {
            w_align = 4;
            h_align = 4;
        }
        break;
    case AV_PIX_FMT_PAL8:
    case AV_PIX_FMT_BGR8:
    case AV_PIX_FMT_RGB8:
        if (s->codec_id == AV_CODEC_ID_SMC ||
            s->codec_id == AV_CODEC_ID_CINEPAK) {
            w_align = 4;
            h_align = 4;
        }
        break;
    case AV_PIX_FMT_BGR24:
        if ((s->codec_id == AV_CODEC_ID_MSZH) ||
            (s->codec_id == AV_CODEC_ID_ZLIB)) {
            w_align = 4;
            h_align = 4;
        }
        break;
    case AV_PIX_FMT_RGB24:
        if (s->codec_id == AV_CODEC_ID_CINEPAK) {
            w_align = 4;
            h_align = 4;
        }
        break;
    default:
        w_align = 1;
        h_align = 1;
        break;
    }

    if (s->codec_id == AV_CODEC_ID_IFF_ILBM || s->codec_id == AV_CODEC_ID_IFF_BYTERUN1) {
        w_align = FFMAX(w_align, 8);
    }

    *width  = FFALIGN(*width, w_align);
    *height = FFALIGN(*height, h_align);
    if (s->codec_id == AV_CODEC_ID_H264 || s->lowres)
        // some of the optimized chroma MC reads one line too much
        // which is also done in mpeg decoders with lowres > 0
        *height += 2;

    for (i = 0; i < 4; i++)
        linesize_align[i] = STRIDE_ALIGN;
}

void avcodec_align_dimensions(AVCodecContext *s, int *width, int *height)
{
    const AVPixFmtDescriptor *desc = av_pix_fmt_desc_get(s->pix_fmt);
    int chroma_shift = desc->log2_chroma_w;
    int linesize_align[AV_NUM_DATA_POINTERS];
    int align;

    avcodec_align_dimensions2(s, width, height, linesize_align);
    align               = FFMAX(linesize_align[0], linesize_align[3]);
    linesize_align[1] <<= chroma_shift;
    linesize_align[2] <<= chroma_shift;
    align               = FFMAX3(align, linesize_align[1], linesize_align[2]);
    *width              = FFALIGN(*width, align);
}

int avcodec_enum_to_chroma_pos(int *xpos, int *ypos, enum AVChromaLocation pos)
{
    if (pos <= AVCHROMA_LOC_UNSPECIFIED || pos >= AVCHROMA_LOC_NB)
        return AVERROR(EINVAL);
    pos--;

    *xpos = (pos&1) * 128;
    *ypos = ((pos>>1)^(pos<4)) * 128;

    return 0;
}

enum AVChromaLocation avcodec_chroma_pos_to_enum(int xpos, int ypos)
{
    int pos, xout, yout;

    for (pos = AVCHROMA_LOC_UNSPECIFIED + 1; pos < AVCHROMA_LOC_NB; pos++) {
        if (avcodec_enum_to_chroma_pos(&xout, &yout, pos) == 0 && xout == xpos && yout == ypos)
            return pos;
    }
    return AVCHROMA_LOC_UNSPECIFIED;
}

int avcodec_fill_audio_frame(AVFrame *frame, int nb_channels,
                             enum AVSampleFormat sample_fmt, const uint8_t *buf,
                             int buf_size, int align)
{
    int ch, planar, needed_size, ret = 0;

    needed_size = av_samples_get_buffer_size(NULL, nb_channels,
                                             frame->nb_samples, sample_fmt,
                                             align);
    if (buf_size < needed_size)
        return AVERROR(EINVAL);

    planar = av_sample_fmt_is_planar(sample_fmt);
    if (planar && nb_channels > AV_NUM_DATA_POINTERS) {
        if (!(frame->extended_data = av_mallocz(nb_channels *
                                                sizeof(*frame->extended_data))))
            return AVERROR(ENOMEM);
    } else {
        frame->extended_data = frame->data;
    }

    if ((ret = av_samples_fill_arrays(frame->extended_data, &frame->linesize[0],
                                      (uint8_t *)(intptr_t)buf, nb_channels, frame->nb_samples,
                                      sample_fmt, align)) < 0) {
        if (frame->extended_data != frame->data)
            av_freep(&frame->extended_data);
        return ret;
    }
    if (frame->extended_data != frame->data) {
        for (ch = 0; ch < AV_NUM_DATA_POINTERS; ch++)
            frame->data[ch] = frame->extended_data[ch];
    }

    return ret;
}

static int update_frame_pool(AVCodecContext *avctx, AVFrame *frame)
{
    FramePool *pool = avctx->internal->pool;
    int i, ret;

    switch (avctx->codec_type) {
    case AVMEDIA_TYPE_VIDEO: {
        AVPicture picture;
        int size[4] = { 0 };
        int w = frame->width;
        int h = frame->height;
        int tmpsize, unaligned;

        if (pool->format == frame->format &&
            pool->width == frame->width && pool->height == frame->height)
            return 0;

        avcodec_align_dimensions2(avctx, &w, &h, pool->stride_align);

        if (!(avctx->flags & CODEC_FLAG_EMU_EDGE)) {
            w += EDGE_WIDTH * 2;
            h += EDGE_WIDTH * 2;
        }

        do {
            // NOTE: do not align linesizes individually, this breaks e.g. assumptions
            // that linesize[0] == 2*linesize[1] in the MPEG-encoder for 4:2:2
            av_image_fill_linesizes(picture.linesize, avctx->pix_fmt, w);
            // increase alignment of w for next try (rhs gives the lowest bit set in w)
            w += w & ~(w - 1);

            unaligned = 0;
            for (i = 0; i < 4; i++)
                unaligned |= picture.linesize[i] % pool->stride_align[i];
        } while (unaligned);

        tmpsize = av_image_fill_pointers(picture.data, avctx->pix_fmt, h,
                                         NULL, picture.linesize);
        if (tmpsize < 0)
            return -1;

        for (i = 0; i < 3 && picture.data[i + 1]; i++)
            size[i] = picture.data[i + 1] - picture.data[i];
        size[i] = tmpsize - (picture.data[i] - picture.data[0]);

        for (i = 0; i < 4; i++) {
            av_buffer_pool_uninit(&pool->pools[i]);
            pool->linesize[i] = picture.linesize[i];
            if (size[i]) {
                pool->pools[i] = av_buffer_pool_init(size[i] + 16 + STRIDE_ALIGN - 1,
                                                     CONFIG_MEMORY_POISONING ?
                                                        NULL :
                                                        av_buffer_allocz);
                if (!pool->pools[i]) {
                    ret = AVERROR(ENOMEM);
                    goto fail;
                }
            }
        }
        pool->format = frame->format;
        pool->width  = frame->width;
        pool->height = frame->height;

        break;
        }
    case AVMEDIA_TYPE_AUDIO: {
        int ch     = av_frame_get_channels(frame); //av_get_channel_layout_nb_channels(frame->channel_layout);
        int planar = av_sample_fmt_is_planar(frame->format);
        int planes = planar ? ch : 1;

        if (pool->format == frame->format && pool->planes == planes &&
            pool->channels == ch && frame->nb_samples == pool->samples)
            return 0;

        av_buffer_pool_uninit(&pool->pools[0]);
        ret = av_samples_get_buffer_size(&pool->linesize[0], ch,
                                         frame->nb_samples, frame->format, 0);
        if (ret < 0)
            goto fail;

        pool->pools[0] = av_buffer_pool_init(pool->linesize[0], NULL);
        if (!pool->pools[0]) {
            ret = AVERROR(ENOMEM);
            goto fail;
        }

        pool->format     = frame->format;
        pool->planes     = planes;
        pool->channels   = ch;
        pool->samples = frame->nb_samples;
        break;
        }
    default: av_assert0(0);
    }
    return 0;
fail:
    for (i = 0; i < 4; i++)
        av_buffer_pool_uninit(&pool->pools[i]);
    pool->format = -1;
    pool->planes = pool->channels = pool->samples = 0;
    pool->width  = pool->height = 0;
    return ret;
}

static int audio_get_buffer(AVCodecContext *avctx, AVFrame *frame)
{
    FramePool *pool = avctx->internal->pool;
    int planes = pool->planes;
    int i;

    frame->linesize[0] = pool->linesize[0];

    if (planes > AV_NUM_DATA_POINTERS) {
        frame->extended_data = av_mallocz(planes * sizeof(*frame->extended_data));
        frame->nb_extended_buf = planes - AV_NUM_DATA_POINTERS;
        frame->extended_buf  = av_mallocz(frame->nb_extended_buf *
                                          sizeof(*frame->extended_buf));
        if (!frame->extended_data || !frame->extended_buf) {
            av_freep(&frame->extended_data);
            av_freep(&frame->extended_buf);
            return AVERROR(ENOMEM);
        }
    } else {
        frame->extended_data = frame->data;
        av_assert0(frame->nb_extended_buf == 0);
    }

    for (i = 0; i < FFMIN(planes, AV_NUM_DATA_POINTERS); i++) {
        frame->buf[i] = av_buffer_pool_get(pool->pools[0]);
        if (!frame->buf[i])
            goto fail;
        frame->extended_data[i] = frame->data[i] = frame->buf[i]->data;
    }
    for (i = 0; i < frame->nb_extended_buf; i++) {
        frame->extended_buf[i] = av_buffer_pool_get(pool->pools[0]);
        if (!frame->extended_buf[i])
            goto fail;
        frame->extended_data[i + AV_NUM_DATA_POINTERS] = frame->extended_buf[i]->data;
    }

    if (avctx->debug & FF_DEBUG_BUFFERS)
        av_log(avctx, AV_LOG_DEBUG, "default_get_buffer called on frame %p", frame);

    return 0;
fail:
    av_frame_unref(frame);
    return AVERROR(ENOMEM);
}

static int video_get_buffer(AVCodecContext *s, AVFrame *pic)
{
    FramePool *pool = s->internal->pool;
    const AVPixFmtDescriptor *desc = av_pix_fmt_desc_get(pic->format);
    int pixel_size = desc->comp[0].step_minus1 + 1;
    int h_chroma_shift, v_chroma_shift;
    int i;

    if (pic->data[0] != NULL) {
        av_log(s, AV_LOG_ERROR, "pic->data[0]!=NULL in avcodec_default_get_buffer\n");
        return -1;
    }

    memset(pic->data, 0, sizeof(pic->data));
    pic->extended_data = pic->data;

    av_pix_fmt_get_chroma_sub_sample(s->pix_fmt, &h_chroma_shift, &v_chroma_shift);

    for (i = 0; i < 4 && pool->pools[i]; i++) {
        const int h_shift = i == 0 ? 0 : h_chroma_shift;
        const int v_shift = i == 0 ? 0 : v_chroma_shift;
        int is_planar = pool->pools[2] || (i==0 && s->pix_fmt == AV_PIX_FMT_GRAY8);

        pic->linesize[i] = pool->linesize[i];

        pic->buf[i] = av_buffer_pool_get(pool->pools[i]);
        if (!pic->buf[i])
            goto fail;

        // no edge if EDGE EMU or not planar YUV
        if ((s->flags & CODEC_FLAG_EMU_EDGE) || !is_planar)
            pic->data[i] = pic->buf[i]->data;
        else {
            pic->data[i] = pic->buf[i]->data +
                FFALIGN((pic->linesize[i] * EDGE_WIDTH >> v_shift) +
                        (pixel_size * EDGE_WIDTH >> h_shift), pool->stride_align[i]);
        }
    }
    for (; i < AV_NUM_DATA_POINTERS; i++) {
        pic->data[i] = NULL;
        pic->linesize[i] = 0;
    }
    if (pic->data[1] && !pic->data[2])
        avpriv_set_systematic_pal2((uint32_t *)pic->data[1], s->pix_fmt);

    if (s->debug & FF_DEBUG_BUFFERS)
        av_log(s, AV_LOG_DEBUG, "default_get_buffer called on pic %p\n", pic);

    return 0;
fail:
    av_frame_unref(pic);
    return AVERROR(ENOMEM);
}

void avpriv_color_frame(AVFrame *frame, const int c[4])
{
    const AVPixFmtDescriptor *desc = av_pix_fmt_desc_get(frame->format);
    int p, y, x;

    av_assert0(desc->flags & AV_PIX_FMT_FLAG_PLANAR);

    for (p = 0; p<desc->nb_components; p++) {
        uint8_t *dst = frame->data[p];
        int is_chroma = p == 1 || p == 2;
        int bytes  = is_chroma ? FF_CEIL_RSHIFT(frame->width,  desc->log2_chroma_w) : frame->width;
        int height = is_chroma ? FF_CEIL_RSHIFT(frame->height, desc->log2_chroma_h) : frame->height;
        for (y = 0; y < height; y++) {
            if (desc->comp[0].depth_minus1 >= 8) {
                for (x = 0; x<bytes; x++)
                    ((uint16_t*)dst)[x] = c[p];
            }else
                memset(dst, c[p], bytes);
            dst += frame->linesize[p];
        }
    }
}

int avcodec_default_get_buffer2(AVCodecContext *avctx, AVFrame *frame, int flags)
{
    int ret;

    if ((ret = update_frame_pool(avctx, frame)) < 0)
        return ret;

#if FF_API_GET_BUFFER
FF_DISABLE_DEPRECATION_WARNINGS
    frame->type = FF_BUFFER_TYPE_INTERNAL;
FF_ENABLE_DEPRECATION_WARNINGS
#endif

    switch (avctx->codec_type) {
    case AVMEDIA_TYPE_VIDEO:
        return video_get_buffer(avctx, frame);
    case AVMEDIA_TYPE_AUDIO:
        return audio_get_buffer(avctx, frame);
    default:
        return -1;
    }
}

int ff_init_buffer_info(AVCodecContext *avctx, AVFrame *frame)
{
    if (avctx->internal->pkt) {
        frame->pkt_pts = avctx->internal->pkt->pts;
        av_frame_set_pkt_pos     (frame, avctx->internal->pkt->pos);
        av_frame_set_pkt_duration(frame, avctx->internal->pkt->duration);
        av_frame_set_pkt_size    (frame, avctx->internal->pkt->size);
    } else {
        frame->pkt_pts = AV_NOPTS_VALUE;
        av_frame_set_pkt_pos     (frame, -1);
        av_frame_set_pkt_duration(frame, 0);
        av_frame_set_pkt_size    (frame, -1);
    }
    frame->reordered_opaque = avctx->reordered_opaque;

    switch (avctx->codec->type) {
    case AVMEDIA_TYPE_VIDEO:
        frame->width  = FFMAX(avctx->width,  FF_CEIL_RSHIFT(avctx->coded_width,  avctx->lowres));
        frame->height = FFMAX(avctx->height, FF_CEIL_RSHIFT(avctx->coded_height, avctx->lowres));
        if (frame->format < 0)
            frame->format              = avctx->pix_fmt;
        if (!frame->sample_aspect_ratio.num)
            frame->sample_aspect_ratio = avctx->sample_aspect_ratio;
        if (av_frame_get_colorspace(frame) == AVCOL_SPC_UNSPECIFIED)
            av_frame_set_colorspace(frame, avctx->colorspace);
        if (av_frame_get_color_range(frame) == AVCOL_RANGE_UNSPECIFIED)
            av_frame_set_color_range(frame, avctx->color_range);
        break;
    case AVMEDIA_TYPE_AUDIO:
        if (!frame->sample_rate)
            frame->sample_rate    = avctx->sample_rate;
        if (frame->format < 0)
            frame->format         = avctx->sample_fmt;
        if (!frame->channel_layout) {
            if (avctx->channel_layout) {
                 if (av_get_channel_layout_nb_channels(avctx->channel_layout) !=
                     avctx->channels) {
                     av_log(avctx, AV_LOG_ERROR, "Inconsistent channel "
                            "configuration.\n");
                     return AVERROR(EINVAL);
                 }

                frame->channel_layout = avctx->channel_layout;
            } else {
                if (avctx->channels > FF_SANE_NB_CHANNELS) {
                    av_log(avctx, AV_LOG_ERROR, "Too many channels: %d.\n",
                           avctx->channels);
                    return AVERROR(ENOSYS);
                }
            }
        }
        av_frame_set_channels(frame, avctx->channels);
        break;
    }
    return 0;
}

#if FF_API_GET_BUFFER
FF_DISABLE_DEPRECATION_WARNINGS
int avcodec_default_get_buffer(AVCodecContext *avctx, AVFrame *frame)
{
    return avcodec_default_get_buffer2(avctx, frame, 0);
}

typedef struct CompatReleaseBufPriv {
    AVCodecContext avctx;
    AVFrame frame;
} CompatReleaseBufPriv;

static void compat_free_buffer(void *opaque, uint8_t *data)
{
    CompatReleaseBufPriv *priv = opaque;
    if (priv->avctx.release_buffer)
        priv->avctx.release_buffer(&priv->avctx, &priv->frame);
    av_freep(&priv);
}

static void compat_release_buffer(void *opaque, uint8_t *data)
{
    AVBufferRef *buf = opaque;
    av_buffer_unref(&buf);
}
FF_ENABLE_DEPRECATION_WARNINGS
#endif

static int get_buffer_internal(AVCodecContext *avctx, AVFrame *frame, int flags)
{
    int ret;

    if (avctx->codec_type == AVMEDIA_TYPE_VIDEO) {
        if ((ret = av_image_check_size(avctx->width, avctx->height, 0, avctx)) < 0 || avctx->pix_fmt<0) {
            av_log(avctx, AV_LOG_ERROR, "video_get_buffer: image parameters invalid\n");
            return AVERROR(EINVAL);
        }
    }
    if ((ret = ff_init_buffer_info(avctx, frame)) < 0)
        return ret;

#if FF_API_GET_BUFFER
FF_DISABLE_DEPRECATION_WARNINGS
    /*
     * Wrap an old get_buffer()-allocated buffer in a bunch of AVBuffers.
     * We wrap each plane in its own AVBuffer. Each of those has a reference to
     * a dummy AVBuffer as its private data, unreffing it on free.
     * When all the planes are freed, the dummy buffer's free callback calls
     * release_buffer().
     */
    if (avctx->get_buffer) {
        CompatReleaseBufPriv *priv = NULL;
        AVBufferRef *dummy_buf = NULL;
        int planes, i, ret;

        if (flags & AV_GET_BUFFER_FLAG_REF)
            frame->reference    = 1;

        ret = avctx->get_buffer(avctx, frame);
        if (ret < 0)
            return ret;

        /* return if the buffers are already set up
         * this would happen e.g. when a custom get_buffer() calls
         * avcodec_default_get_buffer
         */
        if (frame->buf[0])
            goto end;

        priv = av_mallocz(sizeof(*priv));
        if (!priv) {
            ret = AVERROR(ENOMEM);
            goto fail;
        }
        priv->avctx = *avctx;
        priv->frame = *frame;

        dummy_buf = av_buffer_create(NULL, 0, compat_free_buffer, priv, 0);
        if (!dummy_buf) {
            ret = AVERROR(ENOMEM);
            goto fail;
        }

#define WRAP_PLANE(ref_out, data, data_size)                            \
do {                                                                    \
    AVBufferRef *dummy_ref = av_buffer_ref(dummy_buf);                  \
    if (!dummy_ref) {                                                   \
        ret = AVERROR(ENOMEM);                                          \
        goto fail;                                                      \
    }                                                                   \
    ref_out = av_buffer_create(data, data_size, compat_release_buffer,  \
                               dummy_ref, 0);                           \
    if (!ref_out) {                                                     \
        av_frame_unref(frame);                                          \
        ret = AVERROR(ENOMEM);                                          \
        goto fail;                                                      \
    }                                                                   \
} while (0)

        if (avctx->codec_type == AVMEDIA_TYPE_VIDEO) {
            const AVPixFmtDescriptor *desc = av_pix_fmt_desc_get(frame->format);

            planes = av_pix_fmt_count_planes(frame->format);
            /* workaround for AVHWAccel plane count of 0, buf[0] is used as
               check for allocated buffers: make libavcodec happy */
            if (desc && desc->flags & AV_PIX_FMT_FLAG_HWACCEL)
                planes = 1;
            if (!desc || planes <= 0) {
                ret = AVERROR(EINVAL);
                goto fail;
            }

            for (i = 0; i < planes; i++) {
                int v_shift    = (i == 1 || i == 2) ? desc->log2_chroma_h : 0;
                int plane_size = (frame->height >> v_shift) * frame->linesize[i];

                WRAP_PLANE(frame->buf[i], frame->data[i], plane_size);
            }
        } else {
            int planar = av_sample_fmt_is_planar(frame->format);
            planes = planar ? avctx->channels : 1;

            if (planes > FF_ARRAY_ELEMS(frame->buf)) {
                frame->nb_extended_buf = planes - FF_ARRAY_ELEMS(frame->buf);
                frame->extended_buf = av_malloc(sizeof(*frame->extended_buf) *
                                                frame->nb_extended_buf);
                if (!frame->extended_buf) {
                    ret = AVERROR(ENOMEM);
                    goto fail;
                }
            }

            for (i = 0; i < FFMIN(planes, FF_ARRAY_ELEMS(frame->buf)); i++)
                WRAP_PLANE(frame->buf[i], frame->extended_data[i], frame->linesize[0]);

            for (i = 0; i < frame->nb_extended_buf; i++)
                WRAP_PLANE(frame->extended_buf[i],
                           frame->extended_data[i + FF_ARRAY_ELEMS(frame->buf)],
                           frame->linesize[0]);
        }

        av_buffer_unref(&dummy_buf);

end:
        frame->width  = avctx->width;
        frame->height = avctx->height;

        return 0;

fail:
        avctx->release_buffer(avctx, frame);
        av_freep(&priv);
        av_buffer_unref(&dummy_buf);
        return ret;
    }
FF_ENABLE_DEPRECATION_WARNINGS
#endif

    ret = avctx->get_buffer2(avctx, frame, flags);

    if (avctx->codec_type == AVMEDIA_TYPE_VIDEO) {
        frame->width  = avctx->width;
        frame->height = avctx->height;
    }

    return ret;
}

int ff_get_buffer(AVCodecContext *avctx, AVFrame *frame, int flags)
{
    int ret = get_buffer_internal(avctx, frame, flags);
    if (ret < 0)
        av_log(avctx, AV_LOG_ERROR, "get_buffer() failed\n");
    return ret;
}

static int reget_buffer_internal(AVCodecContext *avctx, AVFrame *frame)
{
    AVFrame tmp;
    int ret;

    av_assert0(avctx->codec_type == AVMEDIA_TYPE_VIDEO);

    if (frame->data[0] && (frame->width != avctx->width || frame->height != avctx->height || frame->format != avctx->pix_fmt)) {
        av_log(avctx, AV_LOG_WARNING, "Picture changed from size:%dx%d fmt:%s to size:%dx%d fmt:%s in reget buffer()\n",
               frame->width, frame->height, av_get_pix_fmt_name(frame->format), avctx->width, avctx->height, av_get_pix_fmt_name(avctx->pix_fmt));
        av_frame_unref(frame);
    }

    ff_init_buffer_info(avctx, frame);

    if (!frame->data[0])
        return ff_get_buffer(avctx, frame, AV_GET_BUFFER_FLAG_REF);

    if (av_frame_is_writable(frame))
        return 0;

    av_frame_move_ref(&tmp, frame);

    ret = ff_get_buffer(avctx, frame, AV_GET_BUFFER_FLAG_REF);
    if (ret < 0) {
        av_frame_unref(&tmp);
        return ret;
    }

    av_image_copy(frame->data, frame->linesize, tmp.data, tmp.linesize,
                  frame->format, frame->width, frame->height);

    av_frame_unref(&tmp);

    return 0;
}

int ff_reget_buffer(AVCodecContext *avctx, AVFrame *frame)
{
    int ret = reget_buffer_internal(avctx, frame);
    if (ret < 0)
        av_log(avctx, AV_LOG_ERROR, "reget_buffer() failed\n");
    return ret;
}

#if FF_API_GET_BUFFER
void avcodec_default_release_buffer(AVCodecContext *s, AVFrame *pic)
{
    av_assert0(s->codec_type == AVMEDIA_TYPE_VIDEO);

    av_frame_unref(pic);
}

int avcodec_default_reget_buffer(AVCodecContext *s, AVFrame *pic)
{
    av_assert0(0);
    return AVERROR_BUG;
}
#endif

int avcodec_default_execute(AVCodecContext *c, int (*func)(AVCodecContext *c2, void *arg2), void *arg, int *ret, int count, int size)
{
    int i;

    for (i = 0; i < count; i++) {
        int r = func(c, (char *)arg + i * size);
        if (ret)
            ret[i] = r;
    }
    return 0;
}

int avcodec_default_execute2(AVCodecContext *c, int (*func)(AVCodecContext *c2, void *arg2, int jobnr, int threadnr), void *arg, int *ret, int count)
{
    int i;

    for (i = 0; i < count; i++) {
        int r = func(c, arg, i, 0);
        if (ret)
            ret[i] = r;
    }
    return 0;
}

static int is_hwaccel_pix_fmt(enum AVPixelFormat pix_fmt)
{
    const AVPixFmtDescriptor *desc = av_pix_fmt_desc_get(pix_fmt);
    return desc->flags & AV_PIX_FMT_FLAG_HWACCEL;
}

enum AVPixelFormat avcodec_default_get_format(struct AVCodecContext *s, const enum AVPixelFormat *fmt)
{
    while (*fmt != AV_PIX_FMT_NONE && is_hwaccel_pix_fmt(*fmt))
        ++fmt;
    return fmt[0];
}

void avcodec_get_frame_defaults(AVFrame *frame)
{
#if LIBAVCODEC_VERSION_MAJOR >= 55
     // extended_data should explicitly be freed when needed, this code is unsafe currently
     // also this is not compatible to the <55 ABI/API
    if (frame->extended_data != frame->data && 0)
        av_freep(&frame->extended_data);
#endif

    memset(frame, 0, sizeof(AVFrame));

    frame->pts                   =
    frame->pkt_dts               =
    frame->pkt_pts               = AV_NOPTS_VALUE;
    av_frame_set_best_effort_timestamp(frame, AV_NOPTS_VALUE);
    av_frame_set_pkt_duration         (frame, 0);
    av_frame_set_pkt_pos              (frame, -1);
    av_frame_set_pkt_size             (frame, -1);
    frame->key_frame           = 1;
    frame->sample_aspect_ratio = (AVRational) {0, 1 };
    frame->format              = -1; /* unknown */
    frame->extended_data       = frame->data;
    av_frame_set_colorspace(frame, AVCOL_SPC_UNSPECIFIED);
}

#if FF_API_AVFRAME_LAVC
AVFrame *avcodec_alloc_frame(void)
{
    AVFrame *frame = av_malloc(sizeof(AVFrame));

    if (frame == NULL)
        return NULL;

    frame->extended_data = NULL;
    avcodec_get_frame_defaults(frame);

    return frame;
}
#endif

void avcodec_free_frame(AVFrame **frame)
{
    AVFrame *f;

    if (!frame || !*frame)
        return;

    f = *frame;

    if (f->extended_data != f->data)
        av_freep(&f->extended_data);

    av_freep(frame);
}

MAKE_ACCESSORS(AVCodecContext, codec, AVRational, pkt_timebase)
MAKE_ACCESSORS(AVCodecContext, codec, const AVCodecDescriptor *, codec_descriptor)
MAKE_ACCESSORS(AVCodecContext, codec, int, lowres)
MAKE_ACCESSORS(AVCodecContext, codec, int, seek_preroll)

int av_codec_get_max_lowres(const AVCodec *codec)
{
    return codec->max_lowres;
}

static void avcodec_get_subtitle_defaults(AVSubtitle *sub)
{
    memset(sub, 0, sizeof(*sub));
    sub->pts = AV_NOPTS_VALUE;
}

static int get_bit_rate(AVCodecContext *ctx)
{
    int bit_rate;
    int bits_per_sample;

    switch (ctx->codec_type) {
    case AVMEDIA_TYPE_VIDEO:
    case AVMEDIA_TYPE_DATA:
    case AVMEDIA_TYPE_SUBTITLE:
    case AVMEDIA_TYPE_ATTACHMENT:
        bit_rate = ctx->bit_rate;
        break;
    case AVMEDIA_TYPE_AUDIO:
        bits_per_sample = av_get_bits_per_sample(ctx->codec_id);
        bit_rate = bits_per_sample ? ctx->sample_rate * ctx->channels * bits_per_sample : ctx->bit_rate;
        break;
    default:
        bit_rate = 0;
        break;
    }
    return bit_rate;
}

int attribute_align_arg ff_codec_open2_recursive(AVCodecContext *avctx, const AVCodec *codec, AVDictionary **options)
{
    int ret = 0;

    ff_unlock_avcodec();

    ret = avcodec_open2(avctx, codec, options);

    ff_lock_avcodec(avctx);
    return ret;
}

int attribute_align_arg avcodec_open2(AVCodecContext *avctx, const AVCodec *codec, AVDictionary **options)
{
    int ret = 0;
    AVDictionary *tmp = NULL;

    if (avcodec_is_open(avctx))
        return 0;

    if ((!codec && !avctx->codec)) {
        av_log(avctx, AV_LOG_ERROR, "No codec provided to avcodec_open2()\n");
        return AVERROR(EINVAL);
    }
    if ((codec && avctx->codec && codec != avctx->codec)) {
        av_log(avctx, AV_LOG_ERROR, "This AVCodecContext was allocated for %s, "
                                    "but %s passed to avcodec_open2()\n", avctx->codec->name, codec->name);
        return AVERROR(EINVAL);
    }
    if (!codec)
        codec = avctx->codec;

    if (avctx->extradata_size < 0 || avctx->extradata_size >= FF_MAX_EXTRADATA_SIZE)
        return AVERROR(EINVAL);

    if (options)
        av_dict_copy(&tmp, *options, 0);

    ret = ff_lock_avcodec(avctx);
    if (ret < 0)
        return ret;

    avctx->internal = av_mallocz(sizeof(AVCodecInternal));
    if (!avctx->internal) {
        ret = AVERROR(ENOMEM);
        goto end;
    }

    avctx->internal->pool = av_mallocz(sizeof(*avctx->internal->pool));
    if (!avctx->internal->pool) {
        ret = AVERROR(ENOMEM);
        goto free_and_end;
    }

    if (codec->priv_data_size > 0) {
        if (!avctx->priv_data) {
            avctx->priv_data = av_mallocz(codec->priv_data_size);
            if (!avctx->priv_data) {
                ret = AVERROR(ENOMEM);
                goto end;
            }
            if (codec->priv_class) {
                *(const AVClass **)avctx->priv_data = codec->priv_class;
                av_opt_set_defaults(avctx->priv_data);
            }
        }
        if (codec->priv_class && (ret = av_opt_set_dict(avctx->priv_data, &tmp)) < 0)
            goto free_and_end;
    } else {
        avctx->priv_data = NULL;
    }
    if ((ret = av_opt_set_dict(avctx, &tmp)) < 0)
        goto free_and_end;

    // only call ff_set_dimensions() for non H.264/VP6F codecs so as not to overwrite previously setup dimensions
    if (!(avctx->coded_width && avctx->coded_height && avctx->width && avctx->height &&
          (avctx->codec_id == AV_CODEC_ID_H264 || avctx->codec_id == AV_CODEC_ID_VP6F))) {
    if (avctx->coded_width && avctx->coded_height)
        ret = ff_set_dimensions(avctx, avctx->coded_width, avctx->coded_height);
    else if (avctx->width && avctx->height)
        ret = ff_set_dimensions(avctx, avctx->width, avctx->height);
    if (ret < 0)
        goto free_and_end;
    }

    if ((avctx->coded_width || avctx->coded_height || avctx->width || avctx->height)
        && (  av_image_check_size(avctx->coded_width, avctx->coded_height, 0, avctx) < 0
           || av_image_check_size(avctx->width,       avctx->height,       0, avctx) < 0)) {
        av_log(avctx, AV_LOG_WARNING, "Ignoring invalid width/height values\n");
        ff_set_dimensions(avctx, 0, 0);
    }

    /* if the decoder init function was already called previously,
     * free the already allocated subtitle_header before overwriting it */
    if (av_codec_is_decoder(codec))
        av_freep(&avctx->subtitle_header);

    if (avctx->channels > FF_SANE_NB_CHANNELS) {
        ret = AVERROR(EINVAL);
        goto free_and_end;
    }

    avctx->codec = codec;
    if ((avctx->codec_type == AVMEDIA_TYPE_UNKNOWN || avctx->codec_type == codec->type) &&
        avctx->codec_id == AV_CODEC_ID_NONE) {
        avctx->codec_type = codec->type;
        avctx->codec_id   = codec->id;
    }
    if (avctx->codec_id != codec->id || (avctx->codec_type != codec->type
                                         && avctx->codec_type != AVMEDIA_TYPE_ATTACHMENT)) {
        av_log(avctx, AV_LOG_ERROR, "Codec type or id mismatches\n");
        ret = AVERROR(EINVAL);
        goto free_and_end;
    }
    avctx->frame_number = 0;
    avctx->codec_descriptor = avcodec_descriptor_get(avctx->codec_id);

    if (avctx->codec->capabilities & CODEC_CAP_EXPERIMENTAL &&
        avctx->strict_std_compliance > FF_COMPLIANCE_EXPERIMENTAL) {
        const char *codec_string = av_codec_is_encoder(codec) ? "encoder" : "decoder";
        AVCodec *codec2;
        av_log(avctx, AV_LOG_ERROR,
               "The %s '%s' is experimental but experimental codecs are not enabled, "
               "add '-strict %d' if you want to use it.\n",
               codec_string, codec->name, FF_COMPLIANCE_EXPERIMENTAL);
        codec2 = av_codec_is_encoder(codec) ? avcodec_find_encoder(codec->id) : avcodec_find_decoder(codec->id);
        if (!(codec2->capabilities & CODEC_CAP_EXPERIMENTAL))
            av_log(avctx, AV_LOG_ERROR, "Alternatively use the non experimental %s '%s'.\n",
                codec_string, codec2->name);
        ret = AVERROR_EXPERIMENTAL;
        goto free_and_end;
    }

    if (avctx->codec_type == AVMEDIA_TYPE_AUDIO &&
        (!avctx->time_base.num || !avctx->time_base.den)) {
        avctx->time_base.num = 1;
        avctx->time_base.den = avctx->sample_rate;
    }

    if (!HAVE_THREADS)
        av_log(avctx, AV_LOG_WARNING, "Warning: not compiled with thread support, using thread emulation\n");

    if (CONFIG_FRAME_THREAD_ENCODER) {
        ff_unlock_avcodec(); //we will instanciate a few encoders thus kick the counter to prevent false detection of a problem
        ret = ff_frame_thread_encoder_init(avctx, options ? *options : NULL);
        ff_lock_avcodec(avctx);
        if (ret < 0)
            goto free_and_end;
    }

    if (HAVE_THREADS
        && !(avctx->internal->frame_thread_encoder && (avctx->active_thread_type&FF_THREAD_FRAME))) {
        ret = ff_thread_init(avctx);
        if (ret < 0) {
            goto free_and_end;
        }
    }
    if (!HAVE_THREADS && !(codec->capabilities & CODEC_CAP_AUTO_THREADS))
        avctx->thread_count = 1;

    if (avctx->codec->max_lowres < avctx->lowres || avctx->lowres < 0) {
        av_log(avctx, AV_LOG_ERROR, "The maximum value for lowres supported by the decoder is %d\n",
               avctx->codec->max_lowres);
        ret = AVERROR(EINVAL);
        goto free_and_end;
    }

    if (av_codec_is_encoder(avctx->codec)) {
        int i;
        if (avctx->codec->sample_fmts) {
            for (i = 0; avctx->codec->sample_fmts[i] != AV_SAMPLE_FMT_NONE; i++) {
                if (avctx->sample_fmt == avctx->codec->sample_fmts[i])
                    break;
                if (avctx->channels == 1 &&
                    av_get_planar_sample_fmt(avctx->sample_fmt) ==
                    av_get_planar_sample_fmt(avctx->codec->sample_fmts[i])) {
                    avctx->sample_fmt = avctx->codec->sample_fmts[i];
                    break;
                }
            }
            if (avctx->codec->sample_fmts[i] == AV_SAMPLE_FMT_NONE) {
                char buf[128];
                snprintf(buf, sizeof(buf), "%d", avctx->sample_fmt);
                av_log(avctx, AV_LOG_ERROR, "Specified sample format %s is invalid or not supported\n",
                       (char *)av_x_if_null(av_get_sample_fmt_name(avctx->sample_fmt), buf));
                ret = AVERROR(EINVAL);
                goto free_and_end;
            }
        }
        if (avctx->codec->pix_fmts) {
            for (i = 0; avctx->codec->pix_fmts[i] != AV_PIX_FMT_NONE; i++)
                if (avctx->pix_fmt == avctx->codec->pix_fmts[i])
                    break;
            if (avctx->codec->pix_fmts[i] == AV_PIX_FMT_NONE
                && !((avctx->codec_id == AV_CODEC_ID_MJPEG || avctx->codec_id == AV_CODEC_ID_LJPEG)
                     && avctx->strict_std_compliance <= FF_COMPLIANCE_UNOFFICIAL)) {
                char buf[128];
                snprintf(buf, sizeof(buf), "%d", avctx->pix_fmt);
                av_log(avctx, AV_LOG_ERROR, "Specified pixel format %s is invalid or not supported\n",
                       (char *)av_x_if_null(av_get_pix_fmt_name(avctx->pix_fmt), buf));
                ret = AVERROR(EINVAL);
                goto free_and_end;
            }
        }
        if (avctx->codec->supported_samplerates) {
            for (i = 0; avctx->codec->supported_samplerates[i] != 0; i++)
                if (avctx->sample_rate == avctx->codec->supported_samplerates[i])
                    break;
            if (avctx->codec->supported_samplerates[i] == 0) {
                av_log(avctx, AV_LOG_ERROR, "Specified sample rate %d is not supported\n",
                       avctx->sample_rate);
                ret = AVERROR(EINVAL);
                goto free_and_end;
            }
        }
        if (avctx->codec->channel_layouts) {
            if (!avctx->channel_layout) {
                av_log(avctx, AV_LOG_WARNING, "Channel layout not specified\n");
            } else {
                for (i = 0; avctx->codec->channel_layouts[i] != 0; i++)
                    if (avctx->channel_layout == avctx->codec->channel_layouts[i])
                        break;
                if (avctx->codec->channel_layouts[i] == 0) {
                    char buf[512];
                    av_get_channel_layout_string(buf, sizeof(buf), -1, avctx->channel_layout);
                    av_log(avctx, AV_LOG_ERROR, "Specified channel layout '%s' is not supported\n", buf);
                    ret = AVERROR(EINVAL);
                    goto free_and_end;
                }
            }
        }
        if (avctx->channel_layout && avctx->channels) {
            int channels = av_get_channel_layout_nb_channels(avctx->channel_layout);
            if (channels != avctx->channels) {
                char buf[512];
                av_get_channel_layout_string(buf, sizeof(buf), -1, avctx->channel_layout);
                av_log(avctx, AV_LOG_ERROR,
                       "Channel layout '%s' with %d channels does not match number of specified channels %d\n",
                       buf, channels, avctx->channels);
                ret = AVERROR(EINVAL);
                goto free_and_end;
            }
        } else if (avctx->channel_layout) {
            avctx->channels = av_get_channel_layout_nb_channels(avctx->channel_layout);
        }
        if(avctx->codec_type == AVMEDIA_TYPE_VIDEO &&
           avctx->codec_id != AV_CODEC_ID_PNG // For mplayer
        ) {
            if (avctx->width <= 0 || avctx->height <= 0) {
                av_log(avctx, AV_LOG_ERROR, "dimensions not set\n");
                ret = AVERROR(EINVAL);
                goto free_and_end;
            }
        }
        if (   (avctx->codec_type == AVMEDIA_TYPE_VIDEO || avctx->codec_type == AVMEDIA_TYPE_AUDIO)
            && avctx->bit_rate>0 && avctx->bit_rate<1000) {
            av_log(avctx, AV_LOG_WARNING, "Bitrate %d is extremely low, maybe you mean %dk\n", avctx->bit_rate, avctx->bit_rate);
        }

        if (!avctx->rc_initial_buffer_occupancy)
            avctx->rc_initial_buffer_occupancy = avctx->rc_buffer_size * 3 / 4;
    }

    avctx->pts_correction_num_faulty_pts =
    avctx->pts_correction_num_faulty_dts = 0;
    avctx->pts_correction_last_pts =
    avctx->pts_correction_last_dts = INT64_MIN;

    if (   avctx->codec->init && (!(avctx->active_thread_type&FF_THREAD_FRAME)
        || avctx->internal->frame_thread_encoder)) {
        ret = avctx->codec->init(avctx);
        if (ret < 0) {
            goto free_and_end;
        }
    }

    ret=0;

    if (av_codec_is_decoder(avctx->codec)) {
        if (!avctx->bit_rate)
            avctx->bit_rate = get_bit_rate(avctx);
        /* validate channel layout from the decoder */
        if (avctx->channel_layout) {
            int channels = av_get_channel_layout_nb_channels(avctx->channel_layout);
            if (!avctx->channels)
                avctx->channels = channels;
            else if (channels != avctx->channels) {
                char buf[512];
                av_get_channel_layout_string(buf, sizeof(buf), -1, avctx->channel_layout);
                av_log(avctx, AV_LOG_WARNING,
                       "Channel layout '%s' with %d channels does not match specified number of channels %d: "
                       "ignoring specified channel layout\n",
                       buf, channels, avctx->channels);
                avctx->channel_layout = 0;
            }
        }
        if (avctx->channels && avctx->channels < 0 ||
            avctx->channels > FF_SANE_NB_CHANNELS) {
            ret = AVERROR(EINVAL);
            goto free_and_end;
        }
        if (avctx->sub_charenc) {
            if (avctx->codec_type != AVMEDIA_TYPE_SUBTITLE) {
                av_log(avctx, AV_LOG_ERROR, "Character encoding is only "
                       "supported with subtitles codecs\n");
                ret = AVERROR(EINVAL);
                goto free_and_end;
            } else if (avctx->codec_descriptor->props & AV_CODEC_PROP_BITMAP_SUB) {
                av_log(avctx, AV_LOG_WARNING, "Codec '%s' is bitmap-based, "
                       "subtitles character encoding will be ignored\n",
                       avctx->codec_descriptor->name);
                avctx->sub_charenc_mode = FF_SUB_CHARENC_MODE_DO_NOTHING;
            } else {
                /* input character encoding is set for a text based subtitle
                 * codec at this point */
                if (avctx->sub_charenc_mode == FF_SUB_CHARENC_MODE_AUTOMATIC)
                    avctx->sub_charenc_mode = FF_SUB_CHARENC_MODE_PRE_DECODER;

                if (avctx->sub_charenc_mode == FF_SUB_CHARENC_MODE_PRE_DECODER) {
#if CONFIG_ICONV
                    iconv_t cd = iconv_open("UTF-8", avctx->sub_charenc);
                    if (cd == (iconv_t)-1) {
                        av_log(avctx, AV_LOG_ERROR, "Unable to open iconv context "
                               "with input character encoding \"%s\"\n", avctx->sub_charenc);
                        ret = AVERROR(errno);
                        goto free_and_end;
                    }
                    iconv_close(cd);
#else
                    av_log(avctx, AV_LOG_ERROR, "Character encoding subtitles "
                           "conversion needs a libavcodec built with iconv support "
                           "for this codec\n");
                    ret = AVERROR(ENOSYS);
                    goto free_and_end;
#endif
                }
            }
        }
    }
end:
    ff_unlock_avcodec();
    if (options) {
        av_dict_free(options);
        *options = tmp;
    }

    return ret;
free_and_end:
    av_dict_free(&tmp);
    av_freep(&avctx->priv_data);
    if (avctx->internal)
        av_freep(&avctx->internal->pool);
    av_freep(&avctx->internal);
    avctx->codec = NULL;
    goto end;
}

int ff_alloc_packet2(AVCodecContext *avctx, AVPacket *avpkt, int64_t size)
{
    if (avpkt->size < 0) {
        av_log(avctx, AV_LOG_ERROR, "Invalid negative user packet size %d\n", avpkt->size);
        return AVERROR(EINVAL);
    }
    if (size < 0 || size > INT_MAX - FF_INPUT_BUFFER_PADDING_SIZE) {
        av_log(avctx, AV_LOG_ERROR, "Invalid minimum required packet size %"PRId64" (max allowed is %d)\n",
               size, INT_MAX - FF_INPUT_BUFFER_PADDING_SIZE);
        return AVERROR(EINVAL);
    }

    if (avctx) {
        av_assert0(!avpkt->data || avpkt->data != avctx->internal->byte_buffer);
        if (!avpkt->data || avpkt->size < size) {
            av_fast_padded_malloc(&avctx->internal->byte_buffer, &avctx->internal->byte_buffer_size, size);
            avpkt->data = avctx->internal->byte_buffer;
            avpkt->size = avctx->internal->byte_buffer_size;
            avpkt->destruct = NULL;
        }
    }

    if (avpkt->data) {
        AVBufferRef *buf = avpkt->buf;
#if FF_API_DESTRUCT_PACKET
FF_DISABLE_DEPRECATION_WARNINGS
        void *destruct = avpkt->destruct;
FF_ENABLE_DEPRECATION_WARNINGS
#endif

        if (avpkt->size < size) {
            av_log(avctx, AV_LOG_ERROR, "User packet is too small (%d < %"PRId64")\n", avpkt->size, size);
            return AVERROR(EINVAL);
        }

        av_init_packet(avpkt);
#if FF_API_DESTRUCT_PACKET
FF_DISABLE_DEPRECATION_WARNINGS
        avpkt->destruct = destruct;
FF_ENABLE_DEPRECATION_WARNINGS
#endif
        avpkt->buf      = buf;
        avpkt->size     = size;
        return 0;
    } else {
        int ret = av_new_packet(avpkt, size);
        if (ret < 0)
            av_log(avctx, AV_LOG_ERROR, "Failed to allocate packet of size %"PRId64"\n", size);
        return ret;
    }
}

int ff_alloc_packet(AVPacket *avpkt, int size)
{
    return ff_alloc_packet2(NULL, avpkt, size);
}

/**
 * Pad last frame with silence.
 */
static int pad_last_frame(AVCodecContext *s, AVFrame **dst, const AVFrame *src)
{
    AVFrame *frame = NULL;
    int ret;

    if (!(frame = av_frame_alloc()))
        return AVERROR(ENOMEM);

    frame->format         = src->format;
    frame->channel_layout = src->channel_layout;
    av_frame_set_channels(frame, av_frame_get_channels(src));
    frame->nb_samples     = s->frame_size;
    ret = av_frame_get_buffer(frame, 32);
    if (ret < 0)
        goto fail;

    ret = av_frame_copy_props(frame, src);
    if (ret < 0)
        goto fail;

    if ((ret = av_samples_copy(frame->extended_data, src->extended_data, 0, 0,
                               src->nb_samples, s->channels, s->sample_fmt)) < 0)
        goto fail;
    if ((ret = av_samples_set_silence(frame->extended_data, src->nb_samples,
                                      frame->nb_samples - src->nb_samples,
                                      s->channels, s->sample_fmt)) < 0)
        goto fail;

    *dst = frame;

    return 0;

fail:
    av_frame_free(&frame);
    return ret;
}

int attribute_align_arg avcodec_encode_audio2(AVCodecContext *avctx,
                                              AVPacket *avpkt,
                                              const AVFrame *frame,
                                              int *got_packet_ptr)
{
    AVFrame tmp;
    AVFrame *padded_frame = NULL;
    int ret;
    AVPacket user_pkt = *avpkt;
    int needs_realloc = !user_pkt.data;

    *got_packet_ptr = 0;

    if (!(avctx->codec->capabilities & CODEC_CAP_DELAY) && !frame) {
        av_free_packet(avpkt);
        av_init_packet(avpkt);
        return 0;
    }

    /* ensure that extended_data is properly set */
    if (frame && !frame->extended_data) {
        if (av_sample_fmt_is_planar(avctx->sample_fmt) &&
            avctx->channels > AV_NUM_DATA_POINTERS) {
            av_log(avctx, AV_LOG_ERROR, "Encoding to a planar sample format, "
                                        "with more than %d channels, but extended_data is not set.\n",
                   AV_NUM_DATA_POINTERS);
            return AVERROR(EINVAL);
        }
        av_log(avctx, AV_LOG_WARNING, "extended_data is not set.\n");

        tmp = *frame;
        tmp.extended_data = tmp.data;
        frame = &tmp;
    }

    /* check for valid frame size */
    if (frame) {
        if (avctx->codec->capabilities & CODEC_CAP_SMALL_LAST_FRAME) {
            if (frame->nb_samples > avctx->frame_size) {
                av_log(avctx, AV_LOG_ERROR, "more samples than frame size (avcodec_encode_audio2)\n");
                return AVERROR(EINVAL);
            }
        } else if (!(avctx->codec->capabilities & CODEC_CAP_VARIABLE_FRAME_SIZE)) {
            if (frame->nb_samples < avctx->frame_size &&
                !avctx->internal->last_audio_frame) {
                ret = pad_last_frame(avctx, &padded_frame, frame);
                if (ret < 0)
                    return ret;

                frame = padded_frame;
                avctx->internal->last_audio_frame = 1;
            }

            if (frame->nb_samples != avctx->frame_size) {
                av_log(avctx, AV_LOG_ERROR, "nb_samples (%d) != frame_size (%d) (avcodec_encode_audio2)\n", frame->nb_samples, avctx->frame_size);
                ret = AVERROR(EINVAL);
                goto end;
            }
        }
    }

    ret = avctx->codec->encode2(avctx, avpkt, frame, got_packet_ptr);
    if (!ret) {
        if (*got_packet_ptr) {
            if (!(avctx->codec->capabilities & CODEC_CAP_DELAY)) {
                if (avpkt->pts == AV_NOPTS_VALUE)
                    avpkt->pts = frame->pts;
                if (!avpkt->duration)
                    avpkt->duration = ff_samples_to_time_base(avctx,
                                                              frame->nb_samples);
            }
            avpkt->dts = avpkt->pts;
        } else {
            avpkt->size = 0;
        }
    }
    if (avpkt->data && avpkt->data == avctx->internal->byte_buffer) {
        needs_realloc = 0;
        if (user_pkt.data) {
            if (user_pkt.size >= avpkt->size) {
                memcpy(user_pkt.data, avpkt->data, avpkt->size);
            } else {
                av_log(avctx, AV_LOG_ERROR, "Provided packet is too small, needs to be %d\n", avpkt->size);
                avpkt->size = user_pkt.size;
                ret = -1;
            }
            avpkt->buf      = user_pkt.buf;
            avpkt->data     = user_pkt.data;
            avpkt->destruct = user_pkt.destruct;
        } else {
            if (av_dup_packet(avpkt) < 0) {
                ret = AVERROR(ENOMEM);
            }
        }
    }

    if (!ret) {
        if (needs_realloc && avpkt->data) {
            ret = av_buffer_realloc(&avpkt->buf, avpkt->size + FF_INPUT_BUFFER_PADDING_SIZE);
            if (ret >= 0)
                avpkt->data = avpkt->buf->data;
        }

        avctx->frame_number++;
    }

    if (ret < 0 || !*got_packet_ptr) {
        av_free_packet(avpkt);
        av_init_packet(avpkt);
        goto end;
    }

    /* NOTE: if we add any audio encoders which output non-keyframe packets,
     *       this needs to be moved to the encoders, but for now we can do it
     *       here to simplify things */
    avpkt->flags |= AV_PKT_FLAG_KEY;

end:
    av_frame_free(&padded_frame);

    return ret;
}

#if FF_API_OLD_ENCODE_AUDIO
int attribute_align_arg avcodec_encode_audio(AVCodecContext *avctx,
                                             uint8_t *buf, int buf_size,
                                             const short *samples)
{
    AVPacket pkt;
    AVFrame frame0 = { { 0 } };
    AVFrame *frame;
    int ret, samples_size, got_packet;

    av_init_packet(&pkt);
    pkt.data = buf;
    pkt.size = buf_size;

    if (samples) {
        frame = &frame0;
        avcodec_get_frame_defaults(frame);

        if (avctx->frame_size) {
            frame->nb_samples = avctx->frame_size;
        } else {
            /* if frame_size is not set, the number of samples must be
             * calculated from the buffer size */
            int64_t nb_samples;
            if (!av_get_bits_per_sample(avctx->codec_id)) {
                av_log(avctx, AV_LOG_ERROR, "avcodec_encode_audio() does not "
                                            "support this codec\n");
                return AVERROR(EINVAL);
            }
            nb_samples = (int64_t)buf_size * 8 /
                         (av_get_bits_per_sample(avctx->codec_id) *
                          avctx->channels);
            if (nb_samples >= INT_MAX)
                return AVERROR(EINVAL);
            frame->nb_samples = nb_samples;
        }

        /* it is assumed that the samples buffer is large enough based on the
         * relevant parameters */
        samples_size = av_samples_get_buffer_size(NULL, avctx->channels,
                                                  frame->nb_samples,
                                                  avctx->sample_fmt, 1);
        if ((ret = avcodec_fill_audio_frame(frame, avctx->channels,
                                            avctx->sample_fmt,
                                            (const uint8_t *)samples,
                                            samples_size, 1)) < 0)
            return ret;

        /* fabricate frame pts from sample count.
         * this is needed because the avcodec_encode_audio() API does not have
         * a way for the user to provide pts */
        if (avctx->sample_rate && avctx->time_base.num)
            frame->pts = ff_samples_to_time_base(avctx,
                                                 avctx->internal->sample_count);
        else
            frame->pts = AV_NOPTS_VALUE;
        avctx->internal->sample_count += frame->nb_samples;
    } else {
        frame = NULL;
    }

    got_packet = 0;
    ret = avcodec_encode_audio2(avctx, &pkt, frame, &got_packet);
    if (!ret && got_packet && avctx->coded_frame) {
        avctx->coded_frame->pts       = pkt.pts;
        avctx->coded_frame->key_frame = !!(pkt.flags & AV_PKT_FLAG_KEY);
    }
    /* free any side data since we cannot return it */
    av_packet_free_side_data(&pkt);

    if (frame && frame->extended_data != frame->data)
        av_freep(&frame->extended_data);

    return ret ? ret : pkt.size;
}

#endif

#if FF_API_OLD_ENCODE_VIDEO
int attribute_align_arg avcodec_encode_video(AVCodecContext *avctx, uint8_t *buf, int buf_size,
                                             const AVFrame *pict)
{
    AVPacket pkt;
    int ret, got_packet = 0;

    if (buf_size < FF_MIN_BUFFER_SIZE) {
        av_log(avctx, AV_LOG_ERROR, "buffer smaller than minimum size\n");
        return -1;
    }

    av_init_packet(&pkt);
    pkt.data = buf;
    pkt.size = buf_size;

    ret = avcodec_encode_video2(avctx, &pkt, pict, &got_packet);
    if (!ret && got_packet && avctx->coded_frame) {
        avctx->coded_frame->pts       = pkt.pts;
        avctx->coded_frame->key_frame = !!(pkt.flags & AV_PKT_FLAG_KEY);
    }

    /* free any side data since we cannot return it */
    if (pkt.side_data_elems > 0) {
        int i;
        for (i = 0; i < pkt.side_data_elems; i++)
            av_free(pkt.side_data[i].data);
        av_freep(&pkt.side_data);
        pkt.side_data_elems = 0;
    }

    return ret ? ret : pkt.size;
}

#endif

int attribute_align_arg avcodec_encode_video2(AVCodecContext *avctx,
                                              AVPacket *avpkt,
                                              const AVFrame *frame,
                                              int *got_packet_ptr)
{
    int ret;
    AVPacket user_pkt = *avpkt;
    int needs_realloc = !user_pkt.data;

    *got_packet_ptr = 0;

    if(CONFIG_FRAME_THREAD_ENCODER &&
       avctx->internal->frame_thread_encoder && (avctx->active_thread_type&FF_THREAD_FRAME))
        return ff_thread_video_encode_frame(avctx, avpkt, frame, got_packet_ptr);

    if ((avctx->flags&CODEC_FLAG_PASS1) && avctx->stats_out)
        avctx->stats_out[0] = '\0';

    if (!(avctx->codec->capabilities & CODEC_CAP_DELAY) && !frame) {
        av_free_packet(avpkt);
        av_init_packet(avpkt);
        avpkt->size = 0;
        return 0;
    }

    if (av_image_check_size(avctx->width, avctx->height, 0, avctx))
        return AVERROR(EINVAL);

    av_assert0(avctx->codec->encode2);

    ret = avctx->codec->encode2(avctx, avpkt, frame, got_packet_ptr);
    av_assert0(ret <= 0);

    if (avpkt->data && avpkt->data == avctx->internal->byte_buffer) {
        needs_realloc = 0;
        if (user_pkt.data) {
            if (user_pkt.size >= avpkt->size) {
                memcpy(user_pkt.data, avpkt->data, avpkt->size);
            } else {
                av_log(avctx, AV_LOG_ERROR, "Provided packet is too small, needs to be %d\n", avpkt->size);
                avpkt->size = user_pkt.size;
                ret = -1;
            }
            avpkt->buf      = user_pkt.buf;
            avpkt->data     = user_pkt.data;
            avpkt->destruct = user_pkt.destruct;
        } else {
            if (av_dup_packet(avpkt) < 0) {
                ret = AVERROR(ENOMEM);
            }
        }
    }

    if (!ret) {
        if (!*got_packet_ptr)
            avpkt->size = 0;
        else if (!(avctx->codec->capabilities & CODEC_CAP_DELAY))
            avpkt->pts = avpkt->dts = frame->pts;

        if (needs_realloc && avpkt->data) {
            ret = av_buffer_realloc(&avpkt->buf, avpkt->size + FF_INPUT_BUFFER_PADDING_SIZE);
            if (ret >= 0)
                avpkt->data = avpkt->buf->data;
        }

        avctx->frame_number++;
    }

    if (ret < 0 || !*got_packet_ptr)
        av_free_packet(avpkt);
    else
        av_packet_merge_side_data(avpkt);

    emms_c();
    return ret;
}

int avcodec_encode_subtitle(AVCodecContext *avctx, uint8_t *buf, int buf_size,
                            const AVSubtitle *sub)
{
    int ret;
    if (sub->start_display_time) {
        av_log(avctx, AV_LOG_ERROR, "start_display_time must be 0.\n");
        return -1;
    }

    ret = avctx->codec->encode_sub(avctx, buf, buf_size, sub);
    avctx->frame_number++;
    return ret;
}

/**
 * Attempt to guess proper monotonic timestamps for decoded video frames
 * which might have incorrect times. Input timestamps may wrap around, in
 * which case the output will as well.
 *
 * @param pts the pts field of the decoded AVPacket, as passed through
 * AVFrame.pkt_pts
 * @param dts the dts field of the decoded AVPacket
 * @return one of the input values, may be AV_NOPTS_VALUE
 */
static int64_t guess_correct_pts(AVCodecContext *ctx,
                                 int64_t reordered_pts, int64_t dts)
{
    int64_t pts = AV_NOPTS_VALUE;

    if (dts != AV_NOPTS_VALUE) {
        ctx->pts_correction_num_faulty_dts += dts <= ctx->pts_correction_last_dts;
        ctx->pts_correction_last_dts = dts;
    }
    if (reordered_pts != AV_NOPTS_VALUE) {
        ctx->pts_correction_num_faulty_pts += reordered_pts <= ctx->pts_correction_last_pts;
        ctx->pts_correction_last_pts = reordered_pts;
    }
    if ((ctx->pts_correction_num_faulty_pts<=ctx->pts_correction_num_faulty_dts || dts == AV_NOPTS_VALUE)
       && reordered_pts != AV_NOPTS_VALUE)
        pts = reordered_pts;
    else
        pts = dts;

    return pts;
}

static int apply_param_change(AVCodecContext *avctx, AVPacket *avpkt)
{
    int size = 0, ret;
    const uint8_t *data;
    uint32_t flags;

    data = av_packet_get_side_data(avpkt, AV_PKT_DATA_PARAM_CHANGE, &size);
    if (!data)
        return 0;

    if (!(avctx->codec->capabilities & CODEC_CAP_PARAM_CHANGE)) {
        av_log(avctx, AV_LOG_ERROR, "This decoder does not support parameter "
               "changes, but PARAM_CHANGE side data was sent to it.\n");
        return AVERROR(EINVAL);
    }

    if (size < 4)
        goto fail;

    flags = bytestream_get_le32(&data);
    size -= 4;

    if (flags & AV_SIDE_DATA_PARAM_CHANGE_CHANNEL_COUNT) {
        if (size < 4)
            goto fail;
        avctx->channels = bytestream_get_le32(&data);
        size -= 4;
    }
    if (flags & AV_SIDE_DATA_PARAM_CHANGE_CHANNEL_LAYOUT) {
        if (size < 8)
            goto fail;
        avctx->channel_layout = bytestream_get_le64(&data);
        size -= 8;
    }
    if (flags & AV_SIDE_DATA_PARAM_CHANGE_SAMPLE_RATE) {
        if (size < 4)
            goto fail;
        avctx->sample_rate = bytestream_get_le32(&data);
        size -= 4;
    }
    if (flags & AV_SIDE_DATA_PARAM_CHANGE_DIMENSIONS) {
        if (size < 8)
            goto fail;
        avctx->width  = bytestream_get_le32(&data);
        avctx->height = bytestream_get_le32(&data);
        size -= 8;
        ret = ff_set_dimensions(avctx, avctx->width, avctx->height);
        if (ret < 0)
            return ret;
    }

    return 0;
fail:
    av_log(avctx, AV_LOG_ERROR, "PARAM_CHANGE side data too small.\n");
    return AVERROR_INVALIDDATA;
}

static int add_metadata_from_side_data(AVCodecContext *avctx, AVFrame *frame)
{
    int size;
    const uint8_t *side_metadata;

    AVDictionary **frame_md = avpriv_frame_get_metadatap(frame);

    side_metadata = av_packet_get_side_data(avctx->internal->pkt,
                                            AV_PKT_DATA_STRINGS_METADATA, &size);
    return av_packet_unpack_dictionary(side_metadata, size, frame_md);
}

int attribute_align_arg avcodec_decode_video2(AVCodecContext *avctx, AVFrame *picture,
                                              int *got_picture_ptr,
                                              const AVPacket *avpkt)
{
    AVCodecInternal *avci = avctx->internal;
    int ret;
    // copy to ensure we do not change avpkt
    AVPacket tmp = *avpkt;

    if (!avctx->codec)
        return AVERROR(EINVAL);
    if (avctx->codec->type != AVMEDIA_TYPE_VIDEO) {
        av_log(avctx, AV_LOG_ERROR, "Invalid media type for video\n");
        return AVERROR(EINVAL);
    }

    *got_picture_ptr = 0;
    if ((avctx->coded_width || avctx->coded_height) && av_image_check_size(avctx->coded_width, avctx->coded_height, 0, avctx))
        return AVERROR(EINVAL);

    avcodec_get_frame_defaults(picture);

    if (!avctx->refcounted_frames)
        av_frame_unref(&avci->to_free);

    if ((avctx->codec->capabilities & CODEC_CAP_DELAY) || avpkt->size || (avctx->active_thread_type & FF_THREAD_FRAME)) {
        int did_split = av_packet_split_side_data(&tmp);
        ret = apply_param_change(avctx, &tmp);
        if (ret < 0) {
            av_log(avctx, AV_LOG_ERROR, "Error applying parameter changes.\n");
            if (avctx->err_recognition & AV_EF_EXPLODE)
                goto fail;
        }

        avctx->internal->pkt = &tmp;
        if (HAVE_THREADS && avctx->active_thread_type & FF_THREAD_FRAME)
            ret = ff_thread_decode_frame(avctx, picture, got_picture_ptr,
                                         &tmp);
        else {
            ret = avctx->codec->decode(avctx, picture, got_picture_ptr,
                                       &tmp);
            picture->pkt_dts = avpkt->dts;

            if(!avctx->has_b_frames){
                av_frame_set_pkt_pos(picture, avpkt->pos);
            }
            //FIXME these should be under if(!avctx->has_b_frames)
            /* get_buffer is supposed to set frame parameters */
            if (!(avctx->codec->capabilities & CODEC_CAP_DR1)) {
                if (!picture->sample_aspect_ratio.num)    picture->sample_aspect_ratio = avctx->sample_aspect_ratio;
                if (!picture->width)                      picture->width               = avctx->width;
                if (!picture->height)                     picture->height              = avctx->height;
                if (picture->format == AV_PIX_FMT_NONE)   picture->format              = avctx->pix_fmt;
            }
        }
        add_metadata_from_side_data(avctx, picture);

fail:
        emms_c(); //needed to avoid an emms_c() call before every return;

<<<<<<< HEAD
        avctx->internal->pkt = NULL;
        if (did_split) {
            av_packet_free_side_data(&tmp);
            if(ret == tmp.size)
                ret = avpkt->size;
        }

        if (ret < 0 && picture->data[0])
=======
        if (ret < 0 && picture->buf[0])
>>>>>>> d4f0f2d1
            av_frame_unref(picture);

        if (*got_picture_ptr) {
            if (!avctx->refcounted_frames) {
                avci->to_free = *picture;
                avci->to_free.extended_data = avci->to_free.data;
                memset(picture->buf, 0, sizeof(picture->buf));
            }

            avctx->frame_number++;
            av_frame_set_best_effort_timestamp(picture,
                                               guess_correct_pts(avctx,
                                                                 picture->pkt_pts,
                                                                 picture->pkt_dts));
        }
    } else
        ret = 0;

    /* many decoders assign whole AVFrames, thus overwriting extended_data;
     * make sure it's set correctly */
    picture->extended_data = picture->data;

    return ret;
}

#if FF_API_OLD_DECODE_AUDIO
int attribute_align_arg avcodec_decode_audio3(AVCodecContext *avctx, int16_t *samples,
                                              int *frame_size_ptr,
                                              AVPacket *avpkt)
{
    AVFrame frame = { { 0 } };
    int ret, got_frame = 0;

    if (avctx->get_buffer != avcodec_default_get_buffer) {
        av_log(avctx, AV_LOG_ERROR, "Custom get_buffer() for use with"
                                    "avcodec_decode_audio3() detected. Overriding with avcodec_default_get_buffer\n");
        av_log(avctx, AV_LOG_ERROR, "Please port your application to "
                                    "avcodec_decode_audio4()\n");
        avctx->get_buffer = avcodec_default_get_buffer;
        avctx->release_buffer = avcodec_default_release_buffer;
    }

    ret = avcodec_decode_audio4(avctx, &frame, &got_frame, avpkt);

    if (ret >= 0 && got_frame) {
        int ch, plane_size;
        int planar    = av_sample_fmt_is_planar(avctx->sample_fmt);
        int data_size = av_samples_get_buffer_size(&plane_size, avctx->channels,
                                                   frame.nb_samples,
                                                   avctx->sample_fmt, 1);
        if (*frame_size_ptr < data_size) {
            av_log(avctx, AV_LOG_ERROR, "output buffer size is too small for "
                                        "the current frame (%d < %d)\n", *frame_size_ptr, data_size);
            return AVERROR(EINVAL);
        }

        memcpy(samples, frame.extended_data[0], plane_size);

        if (planar && avctx->channels > 1) {
            uint8_t *out = ((uint8_t *)samples) + plane_size;
            for (ch = 1; ch < avctx->channels; ch++) {
                memcpy(out, frame.extended_data[ch], plane_size);
                out += plane_size;
            }
        }
        *frame_size_ptr = data_size;
    } else {
        *frame_size_ptr = 0;
    }
    return ret;
}

#endif

int attribute_align_arg avcodec_decode_audio4(AVCodecContext *avctx,
                                              AVFrame *frame,
                                              int *got_frame_ptr,
                                              const AVPacket *avpkt)
{
    AVCodecInternal *avci = avctx->internal;
    int ret = 0;

    *got_frame_ptr = 0;

    if (!avpkt->data && avpkt->size) {
        av_log(avctx, AV_LOG_ERROR, "invalid packet: NULL data, size != 0\n");
        return AVERROR(EINVAL);
    }
    if (!avctx->codec)
        return AVERROR(EINVAL);
    if (avctx->codec->type != AVMEDIA_TYPE_AUDIO) {
        av_log(avctx, AV_LOG_ERROR, "Invalid media type for audio\n");
        return AVERROR(EINVAL);
    }

    avcodec_get_frame_defaults(frame);

    if (!avctx->refcounted_frames)
        av_frame_unref(&avci->to_free);

    if ((avctx->codec->capabilities & CODEC_CAP_DELAY) || avpkt->size || (avctx->active_thread_type & FF_THREAD_FRAME)) {
        uint8_t *side;
        int side_size;
        uint32_t discard_padding = 0;
        // copy to ensure we do not change avpkt
        AVPacket tmp = *avpkt;
        int did_split = av_packet_split_side_data(&tmp);
        ret = apply_param_change(avctx, &tmp);
        if (ret < 0) {
            av_log(avctx, AV_LOG_ERROR, "Error applying parameter changes.\n");
            if (avctx->err_recognition & AV_EF_EXPLODE)
                goto fail;
        }

        avctx->internal->pkt = &tmp;
        if (HAVE_THREADS && avctx->active_thread_type & FF_THREAD_FRAME)
            ret = ff_thread_decode_frame(avctx, frame, got_frame_ptr, &tmp);
        else {
            ret = avctx->codec->decode(avctx, frame, got_frame_ptr, &tmp);
            frame->pkt_dts = avpkt->dts;
        }
        if (ret >= 0 && *got_frame_ptr) {
            add_metadata_from_side_data(avctx, frame);
            avctx->frame_number++;
            av_frame_set_best_effort_timestamp(frame,
                                               guess_correct_pts(avctx,
                                                                 frame->pkt_pts,
                                                                 frame->pkt_dts));
            if (frame->format == AV_SAMPLE_FMT_NONE)
                frame->format = avctx->sample_fmt;
            if (!frame->channel_layout)
                frame->channel_layout = avctx->channel_layout;
            if (!av_frame_get_channels(frame))
                av_frame_set_channels(frame, avctx->channels);
            if (!frame->sample_rate)
                frame->sample_rate = avctx->sample_rate;
        }

        side= av_packet_get_side_data(avctx->internal->pkt, AV_PKT_DATA_SKIP_SAMPLES, &side_size);
        if(side && side_size>=10) {
            avctx->internal->skip_samples = AV_RL32(side);
            av_log(avctx, AV_LOG_DEBUG, "skip %d samples due to side data\n",
                   avctx->internal->skip_samples);
            discard_padding = AV_RL32(side + 4);
        }
        if (avctx->internal->skip_samples && *got_frame_ptr) {
            if(frame->nb_samples <= avctx->internal->skip_samples){
                *got_frame_ptr = 0;
                avctx->internal->skip_samples -= frame->nb_samples;
                av_log(avctx, AV_LOG_DEBUG, "skip whole frame, skip left: %d\n",
                       avctx->internal->skip_samples);
            } else {
                av_samples_copy(frame->extended_data, frame->extended_data, 0, avctx->internal->skip_samples,
                                frame->nb_samples - avctx->internal->skip_samples, avctx->channels, frame->format);
                if(avctx->pkt_timebase.num && avctx->sample_rate) {
                    int64_t diff_ts = av_rescale_q(avctx->internal->skip_samples,
                                                   (AVRational){1, avctx->sample_rate},
                                                   avctx->pkt_timebase);
                    if(frame->pkt_pts!=AV_NOPTS_VALUE)
                        frame->pkt_pts += diff_ts;
                    if(frame->pkt_dts!=AV_NOPTS_VALUE)
                        frame->pkt_dts += diff_ts;
                    if (av_frame_get_pkt_duration(frame) >= diff_ts)
                        av_frame_set_pkt_duration(frame, av_frame_get_pkt_duration(frame) - diff_ts);
                } else {
                    av_log(avctx, AV_LOG_WARNING, "Could not update timestamps for skipped samples.\n");
                }
                av_log(avctx, AV_LOG_DEBUG, "skip %d/%d samples\n",
                       avctx->internal->skip_samples, frame->nb_samples);
                frame->nb_samples -= avctx->internal->skip_samples;
                avctx->internal->skip_samples = 0;
            }
        }

        if (discard_padding > 0 && discard_padding <= frame->nb_samples && *got_frame_ptr) {
            if (discard_padding == frame->nb_samples) {
                *got_frame_ptr = 0;
            } else {
                if(avctx->pkt_timebase.num && avctx->sample_rate) {
                    int64_t diff_ts = av_rescale_q(frame->nb_samples - discard_padding,
                                                   (AVRational){1, avctx->sample_rate},
                                                   avctx->pkt_timebase);
                    if (av_frame_get_pkt_duration(frame) >= diff_ts)
                        av_frame_set_pkt_duration(frame, av_frame_get_pkt_duration(frame) - diff_ts);
                } else {
                    av_log(avctx, AV_LOG_WARNING, "Could not update timestamps for discarded samples.\n");
                }
                av_log(avctx, AV_LOG_DEBUG, "discard %d/%d samples\n",
                       discard_padding, frame->nb_samples);
                frame->nb_samples -= discard_padding;
            }
        }
fail:
        avctx->internal->pkt = NULL;
        if (did_split) {
            av_packet_free_side_data(&tmp);
            if(ret == tmp.size)
                ret = avpkt->size;
        }

        if (ret >= 0 && *got_frame_ptr) {
            if (!avctx->refcounted_frames) {
                avci->to_free = *frame;
                avci->to_free.extended_data = avci->to_free.data;
                memset(frame->buf, 0, sizeof(frame->buf));
                frame->extended_buf    = NULL;
                frame->nb_extended_buf = 0;
            }
        } else if (frame->data[0])
            av_frame_unref(frame);
    }

    return ret;
}

#define UTF8_MAX_BYTES 4 /* 5 and 6 bytes sequences should not be used */
static int recode_subtitle(AVCodecContext *avctx,
                           AVPacket *outpkt, const AVPacket *inpkt)
{
#if CONFIG_ICONV
    iconv_t cd = (iconv_t)-1;
    int ret = 0;
    char *inb, *outb;
    size_t inl, outl;
    AVPacket tmp;
#endif

    if (avctx->sub_charenc_mode != FF_SUB_CHARENC_MODE_PRE_DECODER || inpkt->size == 0)
        return 0;

#if CONFIG_ICONV
    cd = iconv_open("UTF-8", avctx->sub_charenc);
    av_assert0(cd != (iconv_t)-1);

    inb = inpkt->data;
    inl = inpkt->size;

    if (inl >= INT_MAX / UTF8_MAX_BYTES - FF_INPUT_BUFFER_PADDING_SIZE) {
        av_log(avctx, AV_LOG_ERROR, "Subtitles packet is too big for recoding\n");
        ret = AVERROR(ENOMEM);
        goto end;
    }

    ret = av_new_packet(&tmp, inl * UTF8_MAX_BYTES);
    if (ret < 0)
        goto end;
    outpkt->buf  = tmp.buf;
    outpkt->data = tmp.data;
    outpkt->size = tmp.size;
    outb = outpkt->data;
    outl = outpkt->size;

    if (iconv(cd, &inb, &inl, &outb, &outl) == (size_t)-1 ||
        iconv(cd, NULL, NULL, &outb, &outl) == (size_t)-1 ||
        outl >= outpkt->size || inl != 0) {
        av_log(avctx, AV_LOG_ERROR, "Unable to recode subtitle event \"%s\" "
               "from %s to UTF-8\n", inpkt->data, avctx->sub_charenc);
        av_free_packet(&tmp);
        ret = AVERROR(errno);
        goto end;
    }
    outpkt->size -= outl;
    memset(outpkt->data + outpkt->size, 0, outl);

end:
    if (cd != (iconv_t)-1)
        iconv_close(cd);
    return ret;
#else
    av_assert0(!"requesting subtitles recoding without iconv");
#endif
}

static int utf8_check(const uint8_t *str)
{
    const uint8_t *byte;
    uint32_t codepoint, min;

    while (*str) {
        byte = str;
        GET_UTF8(codepoint, *(byte++), return 0;);
        min = byte - str == 1 ? 0 : byte - str == 2 ? 0x80 :
              1 << (5 * (byte - str) - 4);
        if (codepoint < min || codepoint >= 0x110000 ||
            codepoint == 0xFFFE /* BOM */ ||
            codepoint >= 0xD800 && codepoint <= 0xDFFF /* surrogates */)
            return 0;
        str = byte;
    }
    return 1;
}

int avcodec_decode_subtitle2(AVCodecContext *avctx, AVSubtitle *sub,
                             int *got_sub_ptr,
                             AVPacket *avpkt)
{
    int i, ret = 0;

    if (!avpkt->data && avpkt->size) {
        av_log(avctx, AV_LOG_ERROR, "invalid packet: NULL data, size != 0\n");
        return AVERROR(EINVAL);
    }
    if (!avctx->codec)
        return AVERROR(EINVAL);
    if (avctx->codec->type != AVMEDIA_TYPE_SUBTITLE) {
        av_log(avctx, AV_LOG_ERROR, "Invalid media type for subtitles\n");
        return AVERROR(EINVAL);
    }

    *got_sub_ptr = 0;
    avcodec_get_subtitle_defaults(sub);

    if ((avctx->codec->capabilities & CODEC_CAP_DELAY) || avpkt->size) {
        AVPacket pkt_recoded;
        AVPacket tmp = *avpkt;
        int did_split = av_packet_split_side_data(&tmp);
        //apply_param_change(avctx, &tmp);

        if (did_split) {
            /* FFMIN() prevents overflow in case the packet wasn't allocated with
             * proper padding.
             * If the side data is smaller than the buffer padding size, the
             * remaining bytes should have already been filled with zeros by the
             * original packet allocation anyway. */
            memset(tmp.data + tmp.size, 0,
                   FFMIN(avpkt->size - tmp.size, FF_INPUT_BUFFER_PADDING_SIZE));
        }

        pkt_recoded = tmp;
        ret = recode_subtitle(avctx, &pkt_recoded, &tmp);
        if (ret < 0) {
            *got_sub_ptr = 0;
        } else {
            avctx->internal->pkt = &pkt_recoded;

            if (avctx->pkt_timebase.den && avpkt->pts != AV_NOPTS_VALUE)
                sub->pts = av_rescale_q(avpkt->pts,
                                        avctx->pkt_timebase, AV_TIME_BASE_Q);
            ret = avctx->codec->decode(avctx, sub, got_sub_ptr, &pkt_recoded);
            av_assert1((ret >= 0) >= !!*got_sub_ptr &&
                       !!*got_sub_ptr >= !!sub->num_rects);

            if (sub->num_rects && !sub->end_display_time && avpkt->duration &&
                avctx->pkt_timebase.num) {
                AVRational ms = { 1, 1000 };
                sub->end_display_time = av_rescale_q(avpkt->duration,
                                                     avctx->pkt_timebase, ms);
            }

            for (i = 0; i < sub->num_rects; i++) {
                if (sub->rects[i]->ass && !utf8_check(sub->rects[i]->ass)) {
                    av_log(avctx, AV_LOG_ERROR,
                           "Invalid UTF-8 in decoded subtitles text; "
                           "maybe missing -sub_charenc option\n");
                    avsubtitle_free(sub);
                    return AVERROR_INVALIDDATA;
                }
            }

            if (tmp.data != pkt_recoded.data) { // did we recode?
                /* prevent from destroying side data from original packet */
                pkt_recoded.side_data = NULL;
                pkt_recoded.side_data_elems = 0;

                av_free_packet(&pkt_recoded);
            }
            if (avctx->codec_descriptor->props & AV_CODEC_PROP_BITMAP_SUB)
                sub->format = 0;
            else if (avctx->codec_descriptor->props & AV_CODEC_PROP_TEXT_SUB)
                sub->format = 1;
            avctx->internal->pkt = NULL;
        }

        if (did_split) {
            av_packet_free_side_data(&tmp);
            if(ret == tmp.size)
                ret = avpkt->size;
        }

        if (*got_sub_ptr)
            avctx->frame_number++;
    }

    return ret;
}

void avsubtitle_free(AVSubtitle *sub)
{
    int i;

    for (i = 0; i < sub->num_rects; i++) {
        av_freep(&sub->rects[i]->pict.data[0]);
        av_freep(&sub->rects[i]->pict.data[1]);
        av_freep(&sub->rects[i]->pict.data[2]);
        av_freep(&sub->rects[i]->pict.data[3]);
        av_freep(&sub->rects[i]->text);
        av_freep(&sub->rects[i]->ass);
        av_freep(&sub->rects[i]);
    }

    av_freep(&sub->rects);

    memset(sub, 0, sizeof(AVSubtitle));
}

av_cold int ff_codec_close_recursive(AVCodecContext *avctx)
{
    int ret = 0;

    ff_unlock_avcodec();

    ret = avcodec_close(avctx);

    ff_lock_avcodec(NULL);
    return ret;
}

av_cold int avcodec_close(AVCodecContext *avctx)
{
    int ret;

    if (!avctx)
        return 0;

    ret = ff_lock_avcodec(avctx);
    if (ret < 0)
        return ret;

    if (avcodec_is_open(avctx)) {
        FramePool *pool = avctx->internal->pool;
        int i;
        if (CONFIG_FRAME_THREAD_ENCODER &&
            avctx->internal->frame_thread_encoder && avctx->thread_count > 1) {
            ff_unlock_avcodec();
            ff_frame_thread_encoder_free(avctx);
            ff_lock_avcodec(avctx);
        }
        if (HAVE_THREADS && avctx->internal->thread_ctx)
            ff_thread_free(avctx);
        if (avctx->codec && avctx->codec->close)
            avctx->codec->close(avctx);
        avctx->coded_frame = NULL;
        avctx->internal->byte_buffer_size = 0;
        av_freep(&avctx->internal->byte_buffer);
        if (!avctx->refcounted_frames)
            av_frame_unref(&avctx->internal->to_free);
        for (i = 0; i < FF_ARRAY_ELEMS(pool->pools); i++)
            av_buffer_pool_uninit(&pool->pools[i]);
        av_freep(&avctx->internal->pool);
        av_freep(&avctx->internal);
    }

    if (avctx->priv_data && avctx->codec && avctx->codec->priv_class)
        av_opt_free(avctx->priv_data);
    av_opt_free(avctx);
    av_freep(&avctx->priv_data);
    if (av_codec_is_encoder(avctx->codec))
        av_freep(&avctx->extradata);
    avctx->codec = NULL;
    avctx->active_thread_type = 0;

    ff_unlock_avcodec();
    return 0;
}

static enum AVCodecID remap_deprecated_codec_id(enum AVCodecID id)
{
    switch(id){
        //This is for future deprecatec codec ids, its empty since
        //last major bump but will fill up again over time, please don't remove it
//         case AV_CODEC_ID_UTVIDEO_DEPRECATED: return AV_CODEC_ID_UTVIDEO;
        case AV_CODEC_ID_OPUS_DEPRECATED: return AV_CODEC_ID_OPUS;
        case AV_CODEC_ID_TAK_DEPRECATED : return AV_CODEC_ID_TAK;
        case AV_CODEC_ID_PCM_S24LE_PLANAR_DEPRECATED : return AV_CODEC_ID_PCM_S24LE_PLANAR;
        case AV_CODEC_ID_PCM_S32LE_PLANAR_DEPRECATED : return AV_CODEC_ID_PCM_S32LE_PLANAR;
        case AV_CODEC_ID_ESCAPE130_DEPRECATED : return AV_CODEC_ID_ESCAPE130;
        case AV_CODEC_ID_G2M_DEPRECATED : return AV_CODEC_ID_G2M;
        case AV_CODEC_ID_WEBP_DEPRECATED: return AV_CODEC_ID_WEBP;
        case AV_CODEC_ID_HEVC_DEPRECATED: return AV_CODEC_ID_HEVC;
        default                         : return id;
    }
}

static AVCodec *find_encdec(enum AVCodecID id, int encoder)
{
    AVCodec *p, *experimental = NULL;
    p = first_avcodec;
    id= remap_deprecated_codec_id(id);
    while (p) {
        if ((encoder ? av_codec_is_encoder(p) : av_codec_is_decoder(p)) &&
            p->id == id) {
            if (p->capabilities & CODEC_CAP_EXPERIMENTAL && !experimental) {
                experimental = p;
            } else
                return p;
        }
        p = p->next;
    }
    return experimental;
}

AVCodec *avcodec_find_encoder(enum AVCodecID id)
{
    return find_encdec(id, 1);
}

AVCodec *avcodec_find_encoder_by_name(const char *name)
{
    AVCodec *p;
    if (!name)
        return NULL;
    p = first_avcodec;
    while (p) {
        if (av_codec_is_encoder(p) && strcmp(name, p->name) == 0)
            return p;
        p = p->next;
    }
    return NULL;
}

AVCodec *avcodec_find_decoder(enum AVCodecID id)
{
    return find_encdec(id, 0);
}

AVCodec *avcodec_find_decoder_by_name(const char *name)
{
    AVCodec *p;
    if (!name)
        return NULL;
    p = first_avcodec;
    while (p) {
        if (av_codec_is_decoder(p) && strcmp(name, p->name) == 0)
            return p;
        p = p->next;
    }
    return NULL;
}

const char *avcodec_get_name(enum AVCodecID id)
{
    const AVCodecDescriptor *cd;
    AVCodec *codec;

    if (id == AV_CODEC_ID_NONE)
        return "none";
    cd = avcodec_descriptor_get(id);
    if (cd)
        return cd->name;
    av_log(NULL, AV_LOG_WARNING, "Codec 0x%x is not in the full list.\n", id);
    codec = avcodec_find_decoder(id);
    if (codec)
        return codec->name;
    codec = avcodec_find_encoder(id);
    if (codec)
        return codec->name;
    return "unknown_codec";
}

size_t av_get_codec_tag_string(char *buf, size_t buf_size, unsigned int codec_tag)
{
    int i, len, ret = 0;

#define TAG_PRINT(x)                                              \
    (((x) >= '0' && (x) <= '9') ||                                \
     ((x) >= 'a' && (x) <= 'z') || ((x) >= 'A' && (x) <= 'Z') ||  \
     ((x) == '.' || (x) == ' ' || (x) == '-' || (x) == '_'))

    for (i = 0; i < 4; i++) {
        len = snprintf(buf, buf_size,
                       TAG_PRINT(codec_tag & 0xFF) ? "%c" : "[%d]", codec_tag & 0xFF);
        buf        += len;
        buf_size    = buf_size > len ? buf_size - len : 0;
        ret        += len;
        codec_tag >>= 8;
    }
    return ret;
}

void avcodec_string(char *buf, int buf_size, AVCodecContext *enc, int encode)
{
    const char *codec_type;
    const char *codec_name;
    const char *profile = NULL;
    const AVCodec *p;
    int bitrate;
    AVRational display_aspect_ratio;

    if (!buf || buf_size <= 0)
        return;
    codec_type = av_get_media_type_string(enc->codec_type);
    codec_name = avcodec_get_name(enc->codec_id);
    if (enc->profile != FF_PROFILE_UNKNOWN) {
        if (enc->codec)
            p = enc->codec;
        else
            p = encode ? avcodec_find_encoder(enc->codec_id) :
                        avcodec_find_decoder(enc->codec_id);
        if (p)
            profile = av_get_profile_name(p, enc->profile);
    }

    snprintf(buf, buf_size, "%s: %s", codec_type ? codec_type : "unknown",
             codec_name);
    buf[0] ^= 'a' ^ 'A'; /* first letter in uppercase */

    if (enc->codec && strcmp(enc->codec->name, codec_name))
        snprintf(buf + strlen(buf), buf_size - strlen(buf), " (%s)", enc->codec->name);

    if (profile)
        snprintf(buf + strlen(buf), buf_size - strlen(buf), " (%s)", profile);
    if (enc->codec_tag) {
        char tag_buf[32];
        av_get_codec_tag_string(tag_buf, sizeof(tag_buf), enc->codec_tag);
        snprintf(buf + strlen(buf), buf_size - strlen(buf),
                 " (%s / 0x%04X)", tag_buf, enc->codec_tag);
    }

    switch (enc->codec_type) {
    case AVMEDIA_TYPE_VIDEO:
        if (enc->pix_fmt != AV_PIX_FMT_NONE) {
            char detail[256] = "(";
            const char *colorspace_name;
            snprintf(buf + strlen(buf), buf_size - strlen(buf),
                     ", %s",
                     av_get_pix_fmt_name(enc->pix_fmt));
            if (enc->bits_per_raw_sample &&
                enc->bits_per_raw_sample <= av_pix_fmt_desc_get(enc->pix_fmt)->comp[0].depth_minus1)
                av_strlcatf(detail, sizeof(detail), "%d bpc, ", enc->bits_per_raw_sample);
            if (enc->color_range != AVCOL_RANGE_UNSPECIFIED)
                av_strlcatf(detail, sizeof(detail),
                            enc->color_range == AVCOL_RANGE_MPEG ? "tv, ": "pc, ");

            colorspace_name = av_get_colorspace_name(enc->colorspace);
            if (colorspace_name)
                av_strlcatf(detail, sizeof(detail), "%s, ", colorspace_name);

            if (strlen(detail) > 1) {
                detail[strlen(detail) - 2] = 0;
                av_strlcatf(buf, buf_size, "%s)", detail);
            }
        }
        if (enc->width) {
            snprintf(buf + strlen(buf), buf_size - strlen(buf),
                     ", %dx%d",
                     enc->width, enc->height);
            if (enc->sample_aspect_ratio.num) {
                av_reduce(&display_aspect_ratio.num, &display_aspect_ratio.den,
                          enc->width * enc->sample_aspect_ratio.num,
                          enc->height * enc->sample_aspect_ratio.den,
                          1024 * 1024);
                snprintf(buf + strlen(buf), buf_size - strlen(buf),
                         " [SAR %d:%d DAR %d:%d]",
                         enc->sample_aspect_ratio.num, enc->sample_aspect_ratio.den,
                         display_aspect_ratio.num, display_aspect_ratio.den);
            }
            if (av_log_get_level() >= AV_LOG_DEBUG) {
                int g = av_gcd(enc->time_base.num, enc->time_base.den);
                snprintf(buf + strlen(buf), buf_size - strlen(buf),
                         ", %d/%d",
                         enc->time_base.num / g, enc->time_base.den / g);
            }
        }
        if (encode) {
            snprintf(buf + strlen(buf), buf_size - strlen(buf),
                     ", q=%d-%d", enc->qmin, enc->qmax);
        }
        break;
    case AVMEDIA_TYPE_AUDIO:
        if (enc->sample_rate) {
            snprintf(buf + strlen(buf), buf_size - strlen(buf),
                     ", %d Hz", enc->sample_rate);
        }
        av_strlcat(buf, ", ", buf_size);
        av_get_channel_layout_string(buf + strlen(buf), buf_size - strlen(buf), enc->channels, enc->channel_layout);
        if (enc->sample_fmt != AV_SAMPLE_FMT_NONE) {
            snprintf(buf + strlen(buf), buf_size - strlen(buf),
                     ", %s", av_get_sample_fmt_name(enc->sample_fmt));
        }
        break;
    case AVMEDIA_TYPE_DATA:
        if (av_log_get_level() >= AV_LOG_DEBUG) {
            int g = av_gcd(enc->time_base.num, enc->time_base.den);
            if (g)
                snprintf(buf + strlen(buf), buf_size - strlen(buf),
                         ", %d/%d",
                         enc->time_base.num / g, enc->time_base.den / g);
        }
        break;
    case AVMEDIA_TYPE_SUBTITLE:
        if (enc->width)
            snprintf(buf + strlen(buf), buf_size - strlen(buf),
                     ", %dx%d", enc->width, enc->height);
        break;
    default:
        return;
    }
    if (encode) {
        if (enc->flags & CODEC_FLAG_PASS1)
            snprintf(buf + strlen(buf), buf_size - strlen(buf),
                     ", pass 1");
        if (enc->flags & CODEC_FLAG_PASS2)
            snprintf(buf + strlen(buf), buf_size - strlen(buf),
                     ", pass 2");
    }
    bitrate = get_bit_rate(enc);
    if (bitrate != 0) {
        snprintf(buf + strlen(buf), buf_size - strlen(buf),
                 ", %d kb/s", bitrate / 1000);
    } else if (enc->rc_max_rate > 0) {
        snprintf(buf + strlen(buf), buf_size - strlen(buf),
                 ", max. %d kb/s", enc->rc_max_rate / 1000);
    }
}

const char *av_get_profile_name(const AVCodec *codec, int profile)
{
    const AVProfile *p;
    if (profile == FF_PROFILE_UNKNOWN || !codec->profiles)
        return NULL;

    for (p = codec->profiles; p->profile != FF_PROFILE_UNKNOWN; p++)
        if (p->profile == profile)
            return p->name;

    return NULL;
}

unsigned avcodec_version(void)
{
//    av_assert0(AV_CODEC_ID_V410==164);
    av_assert0(AV_CODEC_ID_PCM_S8_PLANAR==65563);
    av_assert0(AV_CODEC_ID_ADPCM_G722==69660);
//     av_assert0(AV_CODEC_ID_BMV_AUDIO==86071);
    av_assert0(AV_CODEC_ID_SRT==94216);
    av_assert0(LIBAVCODEC_VERSION_MICRO >= 100);

    av_assert0(CODEC_ID_CLLC == AV_CODEC_ID_CLLC);
    av_assert0(CODEC_ID_PCM_S8_PLANAR == AV_CODEC_ID_PCM_S8_PLANAR);
    av_assert0(CODEC_ID_ADPCM_IMA_APC == AV_CODEC_ID_ADPCM_IMA_APC);
    av_assert0(CODEC_ID_ILBC == AV_CODEC_ID_ILBC);
    av_assert0(CODEC_ID_SRT == AV_CODEC_ID_SRT);
    return LIBAVCODEC_VERSION_INT;
}

const char *avcodec_configuration(void)
{
    return FFMPEG_CONFIGURATION;
}

const char *avcodec_license(void)
{
#define LICENSE_PREFIX "libavcodec license: "
    return LICENSE_PREFIX FFMPEG_LICENSE + sizeof(LICENSE_PREFIX) - 1;
}

void avcodec_flush_buffers(AVCodecContext *avctx)
{
    if (HAVE_THREADS && avctx->active_thread_type & FF_THREAD_FRAME)
        ff_thread_flush(avctx);
    else if (avctx->codec->flush)
        avctx->codec->flush(avctx);

    avctx->pts_correction_last_pts =
    avctx->pts_correction_last_dts = INT64_MIN;

    if (!avctx->refcounted_frames)
        av_frame_unref(&avctx->internal->to_free);
}

int av_get_exact_bits_per_sample(enum AVCodecID codec_id)
{
    switch (codec_id) {
    case AV_CODEC_ID_8SVX_EXP:
    case AV_CODEC_ID_8SVX_FIB:
    case AV_CODEC_ID_ADPCM_CT:
    case AV_CODEC_ID_ADPCM_IMA_APC:
    case AV_CODEC_ID_ADPCM_IMA_EA_SEAD:
    case AV_CODEC_ID_ADPCM_IMA_OKI:
    case AV_CODEC_ID_ADPCM_IMA_WS:
    case AV_CODEC_ID_ADPCM_G722:
    case AV_CODEC_ID_ADPCM_YAMAHA:
        return 4;
    case AV_CODEC_ID_PCM_ALAW:
    case AV_CODEC_ID_PCM_MULAW:
    case AV_CODEC_ID_PCM_S8:
    case AV_CODEC_ID_PCM_S8_PLANAR:
    case AV_CODEC_ID_PCM_U8:
    case AV_CODEC_ID_PCM_ZORK:
        return 8;
    case AV_CODEC_ID_PCM_S16BE:
    case AV_CODEC_ID_PCM_S16BE_PLANAR:
    case AV_CODEC_ID_PCM_S16LE:
    case AV_CODEC_ID_PCM_S16LE_PLANAR:
    case AV_CODEC_ID_PCM_U16BE:
    case AV_CODEC_ID_PCM_U16LE:
        return 16;
    case AV_CODEC_ID_PCM_S24DAUD:
    case AV_CODEC_ID_PCM_S24BE:
    case AV_CODEC_ID_PCM_S24LE:
    case AV_CODEC_ID_PCM_S24LE_PLANAR:
    case AV_CODEC_ID_PCM_U24BE:
    case AV_CODEC_ID_PCM_U24LE:
        return 24;
    case AV_CODEC_ID_PCM_S32BE:
    case AV_CODEC_ID_PCM_S32LE:
    case AV_CODEC_ID_PCM_S32LE_PLANAR:
    case AV_CODEC_ID_PCM_U32BE:
    case AV_CODEC_ID_PCM_U32LE:
    case AV_CODEC_ID_PCM_F32BE:
    case AV_CODEC_ID_PCM_F32LE:
        return 32;
    case AV_CODEC_ID_PCM_F64BE:
    case AV_CODEC_ID_PCM_F64LE:
        return 64;
    default:
        return 0;
    }
}

enum AVCodecID av_get_pcm_codec(enum AVSampleFormat fmt, int be)
{
    static const enum AVCodecID map[AV_SAMPLE_FMT_NB][2] = {
        [AV_SAMPLE_FMT_U8  ] = { AV_CODEC_ID_PCM_U8,    AV_CODEC_ID_PCM_U8    },
        [AV_SAMPLE_FMT_S16 ] = { AV_CODEC_ID_PCM_S16LE, AV_CODEC_ID_PCM_S16BE },
        [AV_SAMPLE_FMT_S32 ] = { AV_CODEC_ID_PCM_S32LE, AV_CODEC_ID_PCM_S32BE },
        [AV_SAMPLE_FMT_FLT ] = { AV_CODEC_ID_PCM_F32LE, AV_CODEC_ID_PCM_F32BE },
        [AV_SAMPLE_FMT_DBL ] = { AV_CODEC_ID_PCM_F64LE, AV_CODEC_ID_PCM_F64BE },
        [AV_SAMPLE_FMT_U8P ] = { AV_CODEC_ID_PCM_U8,    AV_CODEC_ID_PCM_U8    },
        [AV_SAMPLE_FMT_S16P] = { AV_CODEC_ID_PCM_S16LE, AV_CODEC_ID_PCM_S16BE },
        [AV_SAMPLE_FMT_S32P] = { AV_CODEC_ID_PCM_S32LE, AV_CODEC_ID_PCM_S32BE },
        [AV_SAMPLE_FMT_FLTP] = { AV_CODEC_ID_PCM_F32LE, AV_CODEC_ID_PCM_F32BE },
        [AV_SAMPLE_FMT_DBLP] = { AV_CODEC_ID_PCM_F64LE, AV_CODEC_ID_PCM_F64BE },
    };
    if (fmt < 0 || fmt >= AV_SAMPLE_FMT_NB)
        return AV_CODEC_ID_NONE;
    if (be < 0 || be > 1)
        be = AV_NE(1, 0);
    return map[fmt][be];
}

int av_get_bits_per_sample(enum AVCodecID codec_id)
{
    switch (codec_id) {
    case AV_CODEC_ID_ADPCM_SBPRO_2:
        return 2;
    case AV_CODEC_ID_ADPCM_SBPRO_3:
        return 3;
    case AV_CODEC_ID_ADPCM_SBPRO_4:
    case AV_CODEC_ID_ADPCM_IMA_WAV:
    case AV_CODEC_ID_ADPCM_IMA_QT:
    case AV_CODEC_ID_ADPCM_SWF:
    case AV_CODEC_ID_ADPCM_MS:
        return 4;
    default:
        return av_get_exact_bits_per_sample(codec_id);
    }
}

int av_get_audio_frame_duration(AVCodecContext *avctx, int frame_bytes)
{
    int id, sr, ch, ba, tag, bps;

    id  = avctx->codec_id;
    sr  = avctx->sample_rate;
    ch  = avctx->channels;
    ba  = avctx->block_align;
    tag = avctx->codec_tag;
    bps = av_get_exact_bits_per_sample(avctx->codec_id);

    /* codecs with an exact constant bits per sample */
    if (bps > 0 && ch > 0 && frame_bytes > 0 && ch < 32768 && bps < 32768)
        return (frame_bytes * 8LL) / (bps * ch);
    bps = avctx->bits_per_coded_sample;

    /* codecs with a fixed packet duration */
    switch (id) {
    case AV_CODEC_ID_ADPCM_ADX:    return   32;
    case AV_CODEC_ID_ADPCM_IMA_QT: return   64;
    case AV_CODEC_ID_ADPCM_EA_XAS: return  128;
    case AV_CODEC_ID_AMR_NB:
    case AV_CODEC_ID_EVRC:
    case AV_CODEC_ID_GSM:
    case AV_CODEC_ID_QCELP:
    case AV_CODEC_ID_RA_288:       return  160;
    case AV_CODEC_ID_AMR_WB:
    case AV_CODEC_ID_GSM_MS:       return  320;
    case AV_CODEC_ID_MP1:          return  384;
    case AV_CODEC_ID_ATRAC1:       return  512;
    case AV_CODEC_ID_ATRAC3:       return 1024;
    case AV_CODEC_ID_MP2:
    case AV_CODEC_ID_MUSEPACK7:    return 1152;
    case AV_CODEC_ID_AC3:          return 1536;
    }

    if (sr > 0) {
        /* calc from sample rate */
        if (id == AV_CODEC_ID_TTA)
            return 256 * sr / 245;

        if (ch > 0) {
            /* calc from sample rate and channels */
            if (id == AV_CODEC_ID_BINKAUDIO_DCT)
                return (480 << (sr / 22050)) / ch;
        }
    }

    if (ba > 0) {
        /* calc from block_align */
        if (id == AV_CODEC_ID_SIPR) {
            switch (ba) {
            case 20: return 160;
            case 19: return 144;
            case 29: return 288;
            case 37: return 480;
            }
        } else if (id == AV_CODEC_ID_ILBC) {
            switch (ba) {
            case 38: return 160;
            case 50: return 240;
            }
        }
    }

    if (frame_bytes > 0) {
        /* calc from frame_bytes only */
        if (id == AV_CODEC_ID_TRUESPEECH)
            return 240 * (frame_bytes / 32);
        if (id == AV_CODEC_ID_NELLYMOSER)
            return 256 * (frame_bytes / 64);
        if (id == AV_CODEC_ID_RA_144)
            return 160 * (frame_bytes / 20);
        if (id == AV_CODEC_ID_G723_1)
            return 240 * (frame_bytes / 24);

        if (bps > 0) {
            /* calc from frame_bytes and bits_per_coded_sample */
            if (id == AV_CODEC_ID_ADPCM_G726)
                return frame_bytes * 8 / bps;
        }

        if (ch > 0) {
            /* calc from frame_bytes and channels */
            switch (id) {
            case AV_CODEC_ID_ADPCM_AFC:
                return frame_bytes / (9 * ch) * 16;
            case AV_CODEC_ID_ADPCM_DTK:
                return frame_bytes / (16 * ch) * 28;
            case AV_CODEC_ID_ADPCM_4XM:
            case AV_CODEC_ID_ADPCM_IMA_ISS:
                return (frame_bytes - 4 * ch) * 2 / ch;
            case AV_CODEC_ID_ADPCM_IMA_SMJPEG:
                return (frame_bytes - 4) * 2 / ch;
            case AV_CODEC_ID_ADPCM_IMA_AMV:
                return (frame_bytes - 8) * 2 / ch;
            case AV_CODEC_ID_ADPCM_XA:
                return (frame_bytes / 128) * 224 / ch;
            case AV_CODEC_ID_INTERPLAY_DPCM:
                return (frame_bytes - 6 - ch) / ch;
            case AV_CODEC_ID_ROQ_DPCM:
                return (frame_bytes - 8) / ch;
            case AV_CODEC_ID_XAN_DPCM:
                return (frame_bytes - 2 * ch) / ch;
            case AV_CODEC_ID_MACE3:
                return 3 * frame_bytes / ch;
            case AV_CODEC_ID_MACE6:
                return 6 * frame_bytes / ch;
            case AV_CODEC_ID_PCM_LXF:
                return 2 * (frame_bytes / (5 * ch));
            case AV_CODEC_ID_IAC:
            case AV_CODEC_ID_IMC:
                return 4 * frame_bytes / ch;
            }

            if (tag) {
                /* calc from frame_bytes, channels, and codec_tag */
                if (id == AV_CODEC_ID_SOL_DPCM) {
                    if (tag == 3)
                        return frame_bytes / ch;
                    else
                        return frame_bytes * 2 / ch;
                }
            }

            if (ba > 0) {
                /* calc from frame_bytes, channels, and block_align */
                int blocks = frame_bytes / ba;
                switch (avctx->codec_id) {
                case AV_CODEC_ID_ADPCM_IMA_WAV:
                    if (bps < 2 || bps > 5)
                        return 0;
                    return blocks * (1 + (ba - 4 * ch) / (bps * ch) * 8);
                case AV_CODEC_ID_ADPCM_IMA_DK3:
                    return blocks * (((ba - 16) * 2 / 3 * 4) / ch);
                case AV_CODEC_ID_ADPCM_IMA_DK4:
                    return blocks * (1 + (ba - 4 * ch) * 2 / ch);
                case AV_CODEC_ID_ADPCM_IMA_RAD:
                    return blocks * ((ba - 4 * ch) * 2 / ch);
                case AV_CODEC_ID_ADPCM_MS:
                    return blocks * (2 + (ba - 7 * ch) * 2 / ch);
                }
            }

            if (bps > 0) {
                /* calc from frame_bytes, channels, and bits_per_coded_sample */
                switch (avctx->codec_id) {
                case AV_CODEC_ID_PCM_DVD:
                    if(bps<4)
                        return 0;
                    return 2 * (frame_bytes / ((bps * 2 / 8) * ch));
                case AV_CODEC_ID_PCM_BLURAY:
                    if(bps<4)
                        return 0;
                    return frame_bytes / ((FFALIGN(ch, 2) * bps) / 8);
                case AV_CODEC_ID_S302M:
                    return 2 * (frame_bytes / ((bps + 4) / 4)) / ch;
                }
            }
        }
    }

    return 0;
}

#if !HAVE_THREADS
int ff_thread_init(AVCodecContext *s)
{
    return -1;
}

#endif

unsigned int av_xiphlacing(unsigned char *s, unsigned int v)
{
    unsigned int n = 0;

    while (v >= 0xff) {
        *s++ = 0xff;
        v -= 0xff;
        n++;
    }
    *s = v;
    n++;
    return n;
}

int ff_match_2uint16(const uint16_t(*tab)[2], int size, int a, int b)
{
    int i;
    for (i = 0; i < size && !(tab[i][0] == a && tab[i][1] == b); i++) ;
    return i;
}

#if FF_API_MISSING_SAMPLE
FF_DISABLE_DEPRECATION_WARNINGS
void av_log_missing_feature(void *avc, const char *feature, int want_sample)
{
    av_log(avc, AV_LOG_WARNING, "%s is not implemented. Update your FFmpeg "
            "version to the newest one from Git. If the problem still "
            "occurs, it means that your file has a feature which has not "
            "been implemented.\n", feature);
    if(want_sample)
        av_log_ask_for_sample(avc, NULL);
}

void av_log_ask_for_sample(void *avc, const char *msg, ...)
{
    va_list argument_list;

    va_start(argument_list, msg);

    if (msg)
        av_vlog(avc, AV_LOG_WARNING, msg, argument_list);
    av_log(avc, AV_LOG_WARNING, "If you want to help, upload a sample "
            "of this file to ftp://upload.ffmpeg.org/MPlayer/incoming/ "
            "and contact the ffmpeg-devel mailing list.\n");

    va_end(argument_list);
}
FF_ENABLE_DEPRECATION_WARNINGS
#endif /* FF_API_MISSING_SAMPLE */

static AVHWAccel *first_hwaccel = NULL;

void av_register_hwaccel(AVHWAccel *hwaccel)
{
    AVHWAccel **p = &first_hwaccel;
    hwaccel->next = NULL;
    while(*p || avpriv_atomic_ptr_cas((void * volatile *)p, NULL, hwaccel))
        p = &(*p)->next;
}

AVHWAccel *av_hwaccel_next(AVHWAccel *hwaccel)
{
    return hwaccel ? hwaccel->next : first_hwaccel;
}

AVHWAccel *ff_find_hwaccel(AVCodecContext *avctx)
{
    enum AVCodecID codec_id = avctx->codec->id;
    enum AVPixelFormat pix_fmt = avctx->pix_fmt;

    AVHWAccel *hwaccel = NULL;

    while ((hwaccel = av_hwaccel_next(hwaccel)))
        if (hwaccel->id == codec_id
            && hwaccel->pix_fmt == pix_fmt)
            return hwaccel;
    return NULL;
}

int av_lockmgr_register(int (*cb)(void **mutex, enum AVLockOp op))
{
    if (lockmgr_cb) {
        if (lockmgr_cb(&codec_mutex, AV_LOCK_DESTROY))
            return -1;
        if (lockmgr_cb(&avformat_mutex, AV_LOCK_DESTROY))
            return -1;
    }

    lockmgr_cb = cb;

    if (lockmgr_cb) {
        if (lockmgr_cb(&codec_mutex, AV_LOCK_CREATE))
            return -1;
        if (lockmgr_cb(&avformat_mutex, AV_LOCK_CREATE))
            return -1;
    }
    return 0;
}

int ff_lock_avcodec(AVCodecContext *log_ctx)
{
    if (lockmgr_cb) {
        if ((*lockmgr_cb)(&codec_mutex, AV_LOCK_OBTAIN))
            return -1;
    }
    entangled_thread_counter++;
    if (entangled_thread_counter != 1) {
        av_log(log_ctx, AV_LOG_ERROR, "Insufficient thread locking around avcodec_open/close()\n");
        if (!lockmgr_cb)
            av_log(log_ctx, AV_LOG_ERROR, "No lock manager is set, please see av_lockmgr_register()\n");
        ff_avcodec_locked = 1;
        ff_unlock_avcodec();
        return AVERROR(EINVAL);
    }
    av_assert0(!ff_avcodec_locked);
    ff_avcodec_locked = 1;
    return 0;
}

int ff_unlock_avcodec(void)
{
    av_assert0(ff_avcodec_locked);
    ff_avcodec_locked = 0;
    entangled_thread_counter--;
    if (lockmgr_cb) {
        if ((*lockmgr_cb)(&codec_mutex, AV_LOCK_RELEASE))
            return -1;
    }
    return 0;
}

int avpriv_lock_avformat(void)
{
    if (lockmgr_cb) {
        if ((*lockmgr_cb)(&avformat_mutex, AV_LOCK_OBTAIN))
            return -1;
    }
    return 0;
}

int avpriv_unlock_avformat(void)
{
    if (lockmgr_cb) {
        if ((*lockmgr_cb)(&avformat_mutex, AV_LOCK_RELEASE))
            return -1;
    }
    return 0;
}

unsigned int avpriv_toupper4(unsigned int x)
{
    return av_toupper(x & 0xFF) +
          (av_toupper((x >>  8) & 0xFF) << 8)  +
          (av_toupper((x >> 16) & 0xFF) << 16) +
          (av_toupper((x >> 24) & 0xFF) << 24);
}

int ff_thread_ref_frame(ThreadFrame *dst, ThreadFrame *src)
{
    int ret;

    dst->owner = src->owner;

    ret = av_frame_ref(dst->f, src->f);
    if (ret < 0)
        return ret;

    if (src->progress &&
        !(dst->progress = av_buffer_ref(src->progress))) {
        ff_thread_release_buffer(dst->owner, dst);
        return AVERROR(ENOMEM);
    }

    return 0;
}

#if !HAVE_THREADS

enum AVPixelFormat ff_thread_get_format(AVCodecContext *avctx, const enum AVPixelFormat *fmt)
{
    return avctx->get_format(avctx, fmt);
}

int ff_thread_get_buffer(AVCodecContext *avctx, ThreadFrame *f, int flags)
{
    f->owner = avctx;
    return ff_get_buffer(avctx, f->f, flags);
}

void ff_thread_release_buffer(AVCodecContext *avctx, ThreadFrame *f)
{
    av_frame_unref(f->f);
}

void ff_thread_finish_setup(AVCodecContext *avctx)
{
}

void ff_thread_report_progress(ThreadFrame *f, int progress, int field)
{
}

void ff_thread_await_progress(ThreadFrame *f, int progress, int field)
{
}

int ff_thread_can_start_frame(AVCodecContext *avctx)
{
    return 1;
}

int ff_alloc_entries(AVCodecContext *avctx, int count)
{
    return 0;
}

void ff_reset_entries(AVCodecContext *avctx)
{
}

void ff_thread_await_progress2(AVCodecContext *avctx, int field, int thread, int shift)
{
}

void ff_thread_report_progress2(AVCodecContext *avctx, int field, int thread, int n)
{
}

#endif

enum AVMediaType avcodec_get_type(enum AVCodecID codec_id)
{
    AVCodec *c= avcodec_find_decoder(codec_id);
    if(!c)
        c= avcodec_find_encoder(codec_id);
    if(c)
        return c->type;

    if (codec_id <= AV_CODEC_ID_NONE)
        return AVMEDIA_TYPE_UNKNOWN;
    else if (codec_id < AV_CODEC_ID_FIRST_AUDIO)
        return AVMEDIA_TYPE_VIDEO;
    else if (codec_id < AV_CODEC_ID_FIRST_SUBTITLE)
        return AVMEDIA_TYPE_AUDIO;
    else if (codec_id < AV_CODEC_ID_FIRST_UNKNOWN)
        return AVMEDIA_TYPE_SUBTITLE;

    return AVMEDIA_TYPE_UNKNOWN;
}

int avcodec_is_open(AVCodecContext *s)
{
    return !!s->internal;
}

int avpriv_bprint_to_extradata(AVCodecContext *avctx, struct AVBPrint *buf)
{
    int ret;
    char *str;

    ret = av_bprint_finalize(buf, &str);
    if (ret < 0)
        return ret;
    avctx->extradata = str;
    /* Note: the string is NUL terminated (so extradata can be read as a
     * string), but the ending character is not accounted in the size (in
     * binary formats you are likely not supposed to mux that character). When
     * extradata is copied, it is also padded with FF_INPUT_BUFFER_PADDING_SIZE
     * zeros. */
    avctx->extradata_size = buf->len;
    return 0;
}

const uint8_t *avpriv_find_start_code(const uint8_t *av_restrict p,
                                      const uint8_t *end,
                                      uint32_t *av_restrict state)
{
    int i;

    av_assert0(p <= end);
    if (p >= end)
        return end;

    for (i = 0; i < 3; i++) {
        uint32_t tmp = *state << 8;
        *state = tmp + *(p++);
        if (tmp == 0x100 || p == end)
            return p;
    }

    while (p < end) {
        if      (p[-1] > 1      ) p += 3;
        else if (p[-2]          ) p += 2;
        else if (p[-3]|(p[-1]-1)) p++;
        else {
            p++;
            break;
        }
    }

    p = FFMIN(p, end) - 4;
    *state = AV_RB32(p);

    return p + 4;
}<|MERGE_RESOLUTION|>--- conflicted
+++ resolved
@@ -2083,7 +2083,6 @@
 fail:
         emms_c(); //needed to avoid an emms_c() call before every return;
 
-<<<<<<< HEAD
         avctx->internal->pkt = NULL;
         if (did_split) {
             av_packet_free_side_data(&tmp);
@@ -2091,10 +2090,7 @@
                 ret = avpkt->size;
         }
 
-        if (ret < 0 && picture->data[0])
-=======
         if (ret < 0 && picture->buf[0])
->>>>>>> d4f0f2d1
             av_frame_unref(picture);
 
         if (*got_picture_ptr) {
