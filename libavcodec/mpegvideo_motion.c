--- conflicted
+++ resolved
@@ -38,14 +38,8 @@
                         uint8_t **ref_picture)
 {
     uint8_t *ptr;
-<<<<<<< HEAD
-    int src_x, src_y;
-    ptrdiff_t offset, linesize, uvlinesize;
-    int motion_x, motion_y;
-=======
     int src_x, src_y, motion_x, motion_y;
     ptrdiff_t offset, linesize, uvlinesize;
->>>>>>> 93f30547
     int emu=0;
 
     motion_x= s->sprite_offset[0][0];
@@ -569,11 +563,6 @@
                               op_pixels_func *pix_op,
                               int mx, int my)
 {
-<<<<<<< HEAD
-    int dxy, emu=0, src_x, src_y;
-    ptrdiff_t offset;
-=======
->>>>>>> 93f30547
     uint8_t *ptr;
     int src_x, src_y, dxy, emu = 0;
     ptrdiff_t offset;
