;*******************************************************************************
;* SIMD-optimized IDCT functions for HEVC decoding
;* Copyright (c) 2014 Pierre-Edouard LEPERE
;* Copyright (c) 2014 James Almer
;*
;* This file is part of FFmpeg.
;*
;* FFmpeg is free software; you can redistribute it and/or
;* modify it under the terms of the GNU Lesser General Public
;* License as published by the Free Software Foundation; either
;* version 2.1 of the License, or (at your option) any later version.
;*
;* FFmpeg is distributed in the hope that it will be useful,
;* but WITHOUT ANY WARRANTY; without even the implied warranty of
;* MERCHANTABILITY or FITNESS FOR A PARTICULAR PURPOSE.  See the GNU
;* Lesser General Public License for more details.
;*
;* You should have received a copy of the GNU Lesser General Public
;* License along with FFmpeg; if not, write to the Free Software
;* Foundation, Inc., 51 Franklin Street, Fifth Floor, Boston, MA 02110-1301 USA
;******************************************************************************

%include "libavutil/x86/x86util.asm"

SECTION .text

; void ff_hevc_idct_HxW_dc_{8,10}_<opt>(int16_t *coeffs)
; %1 = HxW
; %2 = number of loops
; %3 = bitdepth
%macro IDCT_DC 3
cglobal hevc_idct_%1x%1_dc_%3, 1, 2, 1, coeff, tmp
    movsx             tmpd, word [coeffq]
    add               tmpd, (1 << (14 - %3)) + 1
    sar               tmpd, (15 - %3)
    movd               xm0, tmpd
    SPLATW              m0, xm0
    DEFINE_ARGS coeff, cnt
    mov               cntd, %2
.loop:
    mova [coeffq+mmsize*0], m0
    mova [coeffq+mmsize*1], m0
    mova [coeffq+mmsize*2], m0
    mova [coeffq+mmsize*3], m0
    add  coeffq, mmsize*8
    mova [coeffq+mmsize*-4], m0
    mova [coeffq+mmsize*-3], m0
    mova [coeffq+mmsize*-2], m0
    mova [coeffq+mmsize*-1], m0
    dec  cntd
    jg  .loop
    RET
%endmacro

; %1 = HxW
; %2 = bitdepth
%macro IDCT_DC_NL 2 ; No loop
cglobal hevc_idct_%1x%1_dc_%2, 1, 2, 1, coeff, tmp
    movsx             tmpd, word [coeffq]
    add               tmpd, (1 << (14 - %2)) + 1
    sar               tmpd, (15 - %2)
    movd                m0, tmpd
    SPLATW              m0, xm0
    mova [coeffq+mmsize*0], m0
    mova [coeffq+mmsize*1], m0
    mova [coeffq+mmsize*2], m0
    mova [coeffq+mmsize*3], m0
%if mmsize == 16
    mova [coeffq+mmsize*4], m0
    mova [coeffq+mmsize*5], m0
    mova [coeffq+mmsize*6], m0
    mova [coeffq+mmsize*7], m0
%endif
    RET
%endmacro

; 8-bit
INIT_MMX mmxext
IDCT_DC_NL  4,      8
IDCT_DC     8,  2,  8

INIT_XMM sse2
IDCT_DC_NL  8,      8
IDCT_DC    16,  4,  8
IDCT_DC    32, 16,  8

%if HAVE_AVX2_EXTERNAL
INIT_YMM avx2
IDCT_DC    16,  2,  8
IDCT_DC    32,  8,  8
%endif ;HAVE_AVX2_EXTERNAL

<<<<<<< HEAD
INIT_IDCT_DC  8
INIT_IDCT_DC 10
INIT_IDCT_DC 12
=======
; 10-bit
INIT_MMX mmxext
IDCT_DC_NL  4,     10
IDCT_DC     8,  2, 10

INIT_XMM sse2
IDCT_DC_NL  8,     10
IDCT_DC    16,  4, 10
IDCT_DC    32, 16, 10

%if HAVE_AVX2_EXTERNAL
INIT_YMM avx2
IDCT_DC    16,  2, 10
IDCT_DC    32,  8, 10
%endif ;HAVE_AVX2_EXTERNAL
>>>>>>> e4128c08
<|MERGE_RESOLUTION|>--- conflicted
+++ resolved
@@ -90,11 +90,6 @@
 IDCT_DC    32,  8,  8
 %endif ;HAVE_AVX2_EXTERNAL
 
-<<<<<<< HEAD
-INIT_IDCT_DC  8
-INIT_IDCT_DC 10
-INIT_IDCT_DC 12
-=======
 ; 10-bit
 INIT_MMX mmxext
 IDCT_DC_NL  4,     10
@@ -110,4 +105,19 @@
 IDCT_DC    16,  2, 10
 IDCT_DC    32,  8, 10
 %endif ;HAVE_AVX2_EXTERNAL
->>>>>>> e4128c08
+
+; 12-bit
+INIT_MMX mmxext
+IDCT_DC_NL  4,     12
+IDCT_DC     8,  2, 12
+
+INIT_XMM sse2
+IDCT_DC_NL  8,     12
+IDCT_DC    16,  4, 12
+IDCT_DC    32, 16, 12
+
+%if HAVE_AVX2_EXTERNAL
+INIT_YMM avx2
+IDCT_DC    16,  2, 12
+IDCT_DC    32,  8, 12
+%endif ;HAVE_AVX2_EXTERNAL