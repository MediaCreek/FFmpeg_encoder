--- conflicted
+++ resolved
@@ -283,11 +283,7 @@
 static int set_sps(HEVCContext *s, const HEVCSPS *sps)
 {
     int ret;
-<<<<<<< HEAD
-    unsigned num = 0, den = 0;
-=======
     unsigned int num = 0, den = 0;
->>>>>>> fa6b99d3
 
     pic_arrays_free(s);
     ret = pic_arrays_init(s, sps);
