/*
 * The simplest mpeg encoder (well, it was the simplest!)
 * Copyright (c) 2000,2001 Fabrice Bellard
 * Copyright (c) 2002-2004 Michael Niedermayer <michaelni@gmx.at>
 *
 * 4MV & hq & B-frame encoding stuff by Michael Niedermayer <michaelni@gmx.at>
 *
 * This file is part of FFmpeg.
 *
 * FFmpeg is free software; you can redistribute it and/or
 * modify it under the terms of the GNU Lesser General Public
 * License as published by the Free Software Foundation; either
 * version 2.1 of the License, or (at your option) any later version.
 *
 * FFmpeg is distributed in the hope that it will be useful,
 * but WITHOUT ANY WARRANTY; without even the implied warranty of
 * MERCHANTABILITY or FITNESS FOR A PARTICULAR PURPOSE.  See the GNU
 * Lesser General Public License for more details.
 *
 * You should have received a copy of the GNU Lesser General Public
 * License along with FFmpeg; if not, write to the Free Software
 * Foundation, Inc., 51 Franklin Street, Fifth Floor, Boston, MA 02110-1301 USA
 */

/**
 * @file
 * The simplest mpeg encoder (well, it was the simplest!).
 */

#include "libavutil/attributes.h"
#include "libavutil/avassert.h"
#include "libavutil/imgutils.h"
#include "libavutil/internal.h"
#include "libavutil/motion_vector.h"
#include "libavutil/timer.h"
#include "avcodec.h"
#include "blockdsp.h"
#include "h264chroma.h"
#include "idctdsp.h"
#include "internal.h"
#include "mathops.h"
#include "mpegutils.h"
#include "mpegvideo.h"
#include "mpegvideodata.h"
#include "mjpegenc.h"
#include "msmpeg4.h"
#include "qpeldsp.h"
#include "thread.h"
#include "wmv2.h"
#include <limits.h>

static void dct_unquantize_mpeg1_intra_c(MpegEncContext *s,
                                   int16_t *block, int n, int qscale)
{
    int i, level, nCoeffs;
    const uint16_t *quant_matrix;

    nCoeffs= s->block_last_index[n];

    block[0] *= n < 4 ? s->y_dc_scale : s->c_dc_scale;
    /* XXX: only mpeg1 */
    quant_matrix = s->intra_matrix;
    for(i=1;i<=nCoeffs;i++) {
        int j= s->intra_scantable.permutated[i];
        level = block[j];
        if (level) {
            if (level < 0) {
                level = -level;
                level = (int)(level * qscale * quant_matrix[j]) >> 3;
                level = (level - 1) | 1;
                level = -level;
            } else {
                level = (int)(level * qscale * quant_matrix[j]) >> 3;
                level = (level - 1) | 1;
            }
            block[j] = level;
        }
    }
}

static void dct_unquantize_mpeg1_inter_c(MpegEncContext *s,
                                   int16_t *block, int n, int qscale)
{
    int i, level, nCoeffs;
    const uint16_t *quant_matrix;

    nCoeffs= s->block_last_index[n];

    quant_matrix = s->inter_matrix;
    for(i=0; i<=nCoeffs; i++) {
        int j= s->intra_scantable.permutated[i];
        level = block[j];
        if (level) {
            if (level < 0) {
                level = -level;
                level = (((level << 1) + 1) * qscale *
                         ((int) (quant_matrix[j]))) >> 4;
                level = (level - 1) | 1;
                level = -level;
            } else {
                level = (((level << 1) + 1) * qscale *
                         ((int) (quant_matrix[j]))) >> 4;
                level = (level - 1) | 1;
            }
            block[j] = level;
        }
    }
}

static void dct_unquantize_mpeg2_intra_c(MpegEncContext *s,
                                   int16_t *block, int n, int qscale)
{
    int i, level, nCoeffs;
    const uint16_t *quant_matrix;

    if(s->alternate_scan) nCoeffs= 63;
    else nCoeffs= s->block_last_index[n];

    block[0] *= n < 4 ? s->y_dc_scale : s->c_dc_scale;
    quant_matrix = s->intra_matrix;
    for(i=1;i<=nCoeffs;i++) {
        int j= s->intra_scantable.permutated[i];
        level = block[j];
        if (level) {
            if (level < 0) {
                level = -level;
                level = (int)(level * qscale * quant_matrix[j]) >> 3;
                level = -level;
            } else {
                level = (int)(level * qscale * quant_matrix[j]) >> 3;
            }
            block[j] = level;
        }
    }
}

static void dct_unquantize_mpeg2_intra_bitexact(MpegEncContext *s,
                                   int16_t *block, int n, int qscale)
{
    int i, level, nCoeffs;
    const uint16_t *quant_matrix;
    int sum=-1;

    if(s->alternate_scan) nCoeffs= 63;
    else nCoeffs= s->block_last_index[n];

    block[0] *= n < 4 ? s->y_dc_scale : s->c_dc_scale;
    sum += block[0];
    quant_matrix = s->intra_matrix;
    for(i=1;i<=nCoeffs;i++) {
        int j= s->intra_scantable.permutated[i];
        level = block[j];
        if (level) {
            if (level < 0) {
                level = -level;
                level = (int)(level * qscale * quant_matrix[j]) >> 3;
                level = -level;
            } else {
                level = (int)(level * qscale * quant_matrix[j]) >> 3;
            }
            block[j] = level;
            sum+=level;
        }
    }
    block[63]^=sum&1;
}

static void dct_unquantize_mpeg2_inter_c(MpegEncContext *s,
                                   int16_t *block, int n, int qscale)
{
    int i, level, nCoeffs;
    const uint16_t *quant_matrix;
    int sum=-1;

    if(s->alternate_scan) nCoeffs= 63;
    else nCoeffs= s->block_last_index[n];

    quant_matrix = s->inter_matrix;
    for(i=0; i<=nCoeffs; i++) {
        int j= s->intra_scantable.permutated[i];
        level = block[j];
        if (level) {
            if (level < 0) {
                level = -level;
                level = (((level << 1) + 1) * qscale *
                         ((int) (quant_matrix[j]))) >> 4;
                level = -level;
            } else {
                level = (((level << 1) + 1) * qscale *
                         ((int) (quant_matrix[j]))) >> 4;
            }
            block[j] = level;
            sum+=level;
        }
    }
    block[63]^=sum&1;
}

static void dct_unquantize_h263_intra_c(MpegEncContext *s,
                                  int16_t *block, int n, int qscale)
{
    int i, level, qmul, qadd;
    int nCoeffs;

    av_assert2(s->block_last_index[n]>=0 || s->h263_aic);

    qmul = qscale << 1;

    if (!s->h263_aic) {
        block[0] *= n < 4 ? s->y_dc_scale : s->c_dc_scale;
        qadd = (qscale - 1) | 1;
    }else{
        qadd = 0;
    }
    if(s->ac_pred)
        nCoeffs=63;
    else
        nCoeffs= s->inter_scantable.raster_end[ s->block_last_index[n] ];

    for(i=1; i<=nCoeffs; i++) {
        level = block[i];
        if (level) {
            if (level < 0) {
                level = level * qmul - qadd;
            } else {
                level = level * qmul + qadd;
            }
            block[i] = level;
        }
    }
}

static void dct_unquantize_h263_inter_c(MpegEncContext *s,
                                  int16_t *block, int n, int qscale)
{
    int i, level, qmul, qadd;
    int nCoeffs;

    av_assert2(s->block_last_index[n]>=0);

    qadd = (qscale - 1) | 1;
    qmul = qscale << 1;

    nCoeffs= s->inter_scantable.raster_end[ s->block_last_index[n] ];

    for(i=0; i<=nCoeffs; i++) {
        level = block[i];
        if (level) {
            if (level < 0) {
                level = level * qmul - qadd;
            } else {
                level = level * qmul + qadd;
            }
            block[i] = level;
        }
    }
}

static void mpeg_er_decode_mb(void *opaque, int ref, int mv_dir, int mv_type,
                              int (*mv)[2][4][2],
                              int mb_x, int mb_y, int mb_intra, int mb_skipped)
{
    MpegEncContext *s = opaque;

    s->mv_dir     = mv_dir;
    s->mv_type    = mv_type;
    s->mb_intra   = mb_intra;
    s->mb_skipped = mb_skipped;
    s->mb_x       = mb_x;
    s->mb_y       = mb_y;
    memcpy(s->mv, mv, sizeof(*mv));

    ff_init_block_index(s);
    ff_update_block_index(s);

    s->bdsp.clear_blocks(s->block[0]);

    s->dest[0] = s->current_picture.f->data[0] + (s->mb_y *  16                       * s->linesize)   + s->mb_x *  16;
    s->dest[1] = s->current_picture.f->data[1] + (s->mb_y * (16 >> s->chroma_y_shift) * s->uvlinesize) + s->mb_x * (16 >> s->chroma_x_shift);
    s->dest[2] = s->current_picture.f->data[2] + (s->mb_y * (16 >> s->chroma_y_shift) * s->uvlinesize) + s->mb_x * (16 >> s->chroma_x_shift);

    if (ref)
        av_log(s->avctx, AV_LOG_DEBUG,
               "Interlaced error concealment is not fully implemented\n");
    ff_mpv_decode_mb(s, s->block);
}

static void gray16(uint8_t *dst, const uint8_t *src, ptrdiff_t linesize, int h)
{
    while(h--)
        memset(dst + h*linesize, 128, 16);
}

static void gray8(uint8_t *dst, const uint8_t *src, ptrdiff_t linesize, int h)
{
    while(h--)
        memset(dst + h*linesize, 128, 8);
}

/* init common dct for both encoder and decoder */
static av_cold int dct_init(MpegEncContext *s)
{
    ff_blockdsp_init(&s->bdsp, s->avctx);
    ff_h264chroma_init(&s->h264chroma, 8); //for lowres
    ff_hpeldsp_init(&s->hdsp, s->avctx->flags);
    ff_mpegvideodsp_init(&s->mdsp);
    ff_videodsp_init(&s->vdsp, s->avctx->bits_per_raw_sample);

    if (s->avctx->debug & FF_DEBUG_NOMC) {
        int i;
        for (i=0; i<4; i++) {
            s->hdsp.avg_pixels_tab[0][i] = gray16;
            s->hdsp.put_pixels_tab[0][i] = gray16;
            s->hdsp.put_no_rnd_pixels_tab[0][i] = gray16;

            s->hdsp.avg_pixels_tab[1][i] = gray8;
            s->hdsp.put_pixels_tab[1][i] = gray8;
            s->hdsp.put_no_rnd_pixels_tab[1][i] = gray8;
        }
    }

    s->dct_unquantize_h263_intra = dct_unquantize_h263_intra_c;
    s->dct_unquantize_h263_inter = dct_unquantize_h263_inter_c;
    s->dct_unquantize_mpeg1_intra = dct_unquantize_mpeg1_intra_c;
    s->dct_unquantize_mpeg1_inter = dct_unquantize_mpeg1_inter_c;
    s->dct_unquantize_mpeg2_intra = dct_unquantize_mpeg2_intra_c;
    if (s->avctx->flags & CODEC_FLAG_BITEXACT)
        s->dct_unquantize_mpeg2_intra = dct_unquantize_mpeg2_intra_bitexact;
    s->dct_unquantize_mpeg2_inter = dct_unquantize_mpeg2_inter_c;

    if (HAVE_INTRINSICS_NEON)
        ff_mpv_common_init_neon(s);

    if (ARCH_ALPHA)
        ff_mpv_common_init_axp(s);
    if (ARCH_ARM)
        ff_mpv_common_init_arm(s);
    if (ARCH_PPC)
        ff_mpv_common_init_ppc(s);
    if (ARCH_X86)
        ff_mpv_common_init_x86(s);

    return 0;
}

av_cold void ff_mpv_idct_init(MpegEncContext *s)
{
    ff_idctdsp_init(&s->idsp, s->avctx);

    /* load & permutate scantables
     * note: only wmv uses different ones
     */
    if (s->alternate_scan) {
        ff_init_scantable(s->idsp.idct_permutation, &s->inter_scantable, ff_alternate_vertical_scan);
        ff_init_scantable(s->idsp.idct_permutation, &s->intra_scantable, ff_alternate_vertical_scan);
    } else {
        ff_init_scantable(s->idsp.idct_permutation, &s->inter_scantable, ff_zigzag_direct);
        ff_init_scantable(s->idsp.idct_permutation, &s->intra_scantable, ff_zigzag_direct);
    }
    ff_init_scantable(s->idsp.idct_permutation, &s->intra_h_scantable, ff_alternate_horizontal_scan);
    ff_init_scantable(s->idsp.idct_permutation, &s->intra_v_scantable, ff_alternate_vertical_scan);
}

static int frame_size_alloc(MpegEncContext *s, int linesize)
{
<<<<<<< HEAD
    int alloc_size = FFALIGN(FFABS(linesize) + 64, 32);

    if (s->avctx->hwaccel || s->avctx->codec->capabilities & CODEC_CAP_HWACCEL_VDPAU)
        return 0;

    if (linesize < 24) {
        av_log(s->avctx, AV_LOG_ERROR, "Image too small, temporary buffers cannot function\n");
        return AVERROR_PATCHWELCOME;
    }
=======
    int alloc_size = FFALIGN(FFABS(linesize) + 32, 32);
    ScratchpadContext *sc = &s->sc;
>>>>>>> da0c8664

    // edge emu needs blocksize + filter length - 1
    // (= 17x17 for  halfpel / 21x21 for  h264)
    // VC1 computes luma and chroma simultaneously and needs 19X19 + 9x9
    // at uvlinesize. It supports only YUV420 so 24x24 is enough
    // linesize * interlaced * MBsize
<<<<<<< HEAD
    // we also use this buffer for encoding in encode_mb_internal() needig an additional 32 lines
    FF_ALLOCZ_ARRAY_OR_GOTO(s->avctx, s->edge_emu_buffer, alloc_size, 4 * 68,
=======
    FF_ALLOCZ_OR_GOTO(s->avctx, sc->edge_emu_buffer, alloc_size * 2 * 24,
>>>>>>> da0c8664
                      fail);

    FF_ALLOCZ_ARRAY_OR_GOTO(s->avctx, s->me.scratchpad, alloc_size, 4 * 16 * 2,
                      fail)
    s->me.temp          = s->me.scratchpad;
    sc->rd_scratchpad   = s->me.scratchpad;
    sc->b_scratchpad    = s->me.scratchpad;
    sc->obmc_scratchpad = s->me.scratchpad + 16;

    return 0;
fail:
    av_freep(&sc->edge_emu_buffer);
    return AVERROR(ENOMEM);
}

/**
 * Allocate a frame buffer
 */
static int alloc_frame_buffer(MpegEncContext *s, Picture *pic)
{
    int edges_needed = av_codec_is_encoder(s->avctx->codec);
    int r, ret;

    pic->tf.f = pic->f;
    if (s->codec_id != AV_CODEC_ID_WMV3IMAGE &&
        s->codec_id != AV_CODEC_ID_VC1IMAGE  &&
        s->codec_id != AV_CODEC_ID_MSS2) {
        if (edges_needed) {
            pic->f->width  = s->avctx->width  + 2 * EDGE_WIDTH;
            pic->f->height = s->avctx->height + 2 * EDGE_WIDTH;
        }

        r = ff_thread_get_buffer(s->avctx, &pic->tf,
                                 pic->reference ? AV_GET_BUFFER_FLAG_REF : 0);
    } else {
        pic->f->width  = s->avctx->width;
        pic->f->height = s->avctx->height;
        pic->f->format = s->avctx->pix_fmt;
        r = avcodec_default_get_buffer2(s->avctx, pic->f, 0);
    }

    if (r < 0 || !pic->f->buf[0]) {
        av_log(s->avctx, AV_LOG_ERROR, "get_buffer() failed (%d %p)\n",
               r, pic->f->data[0]);
        return -1;
    }

    if (edges_needed) {
        int i;
        for (i = 0; pic->f->data[i]; i++) {
            int offset = (EDGE_WIDTH >> (i ? s->chroma_y_shift : 0)) *
                         pic->f->linesize[i] +
                         (EDGE_WIDTH >> (i ? s->chroma_x_shift : 0));
            pic->f->data[i] += offset;
        }
        pic->f->width  = s->avctx->width;
        pic->f->height = s->avctx->height;
    }

    if (s->avctx->hwaccel) {
        assert(!pic->hwaccel_picture_private);
        if (s->avctx->hwaccel->frame_priv_data_size) {
            pic->hwaccel_priv_buf = av_buffer_allocz(s->avctx->hwaccel->frame_priv_data_size);
            if (!pic->hwaccel_priv_buf) {
                av_log(s->avctx, AV_LOG_ERROR, "alloc_frame_buffer() failed (hwaccel private data allocation)\n");
                return -1;
            }
            pic->hwaccel_picture_private = pic->hwaccel_priv_buf->data;
        }
    }

    if (s->linesize && (s->linesize   != pic->f->linesize[0] ||
                        s->uvlinesize != pic->f->linesize[1])) {
        av_log(s->avctx, AV_LOG_ERROR,
               "get_buffer() failed (stride changed)\n");
        ff_mpeg_unref_picture(s->avctx, pic);
        return -1;
    }

    if (pic->f->linesize[1] != pic->f->linesize[2]) {
        av_log(s->avctx, AV_LOG_ERROR,
               "get_buffer() failed (uv stride mismatch)\n");
        ff_mpeg_unref_picture(s->avctx, pic);
        return -1;
    }

    if (!s->sc.edge_emu_buffer &&
        (ret = frame_size_alloc(s, pic->f->linesize[0])) < 0) {
        av_log(s->avctx, AV_LOG_ERROR,
               "get_buffer() failed to allocate context scratch buffers.\n");
        ff_mpeg_unref_picture(s->avctx, pic);
        return ret;
    }

    return 0;
}

void ff_free_picture_tables(Picture *pic)
{
    int i;

    pic->alloc_mb_width  =
    pic->alloc_mb_height = 0;

    av_buffer_unref(&pic->mb_var_buf);
    av_buffer_unref(&pic->mc_mb_var_buf);
    av_buffer_unref(&pic->mb_mean_buf);
    av_buffer_unref(&pic->mbskip_table_buf);
    av_buffer_unref(&pic->qscale_table_buf);
    av_buffer_unref(&pic->mb_type_buf);

    for (i = 0; i < 2; i++) {
        av_buffer_unref(&pic->motion_val_buf[i]);
        av_buffer_unref(&pic->ref_index_buf[i]);
    }
}

static int alloc_picture_tables(MpegEncContext *s, Picture *pic)
{
    const int big_mb_num    = s->mb_stride * (s->mb_height + 1) + 1;
    const int mb_array_size = s->mb_stride * s->mb_height;
    const int b8_array_size = s->b8_stride * s->mb_height * 2;
    int i;


    pic->mbskip_table_buf = av_buffer_allocz(mb_array_size + 2);
    pic->qscale_table_buf = av_buffer_allocz(big_mb_num + s->mb_stride);
    pic->mb_type_buf      = av_buffer_allocz((big_mb_num + s->mb_stride) *
                                             sizeof(uint32_t));
    if (!pic->mbskip_table_buf || !pic->qscale_table_buf || !pic->mb_type_buf)
        return AVERROR(ENOMEM);

    if (s->encoding) {
        pic->mb_var_buf    = av_buffer_allocz(mb_array_size * sizeof(int16_t));
        pic->mc_mb_var_buf = av_buffer_allocz(mb_array_size * sizeof(int16_t));
        pic->mb_mean_buf   = av_buffer_allocz(mb_array_size);
        if (!pic->mb_var_buf || !pic->mc_mb_var_buf || !pic->mb_mean_buf)
            return AVERROR(ENOMEM);
    }

    if (s->out_format == FMT_H263 || s->encoding || s->avctx->debug_mv ||
        (s->avctx->flags2 & CODEC_FLAG2_EXPORT_MVS)) {
        int mv_size        = 2 * (b8_array_size + 4) * sizeof(int16_t);
        int ref_index_size = 4 * mb_array_size;

        for (i = 0; mv_size && i < 2; i++) {
            pic->motion_val_buf[i] = av_buffer_allocz(mv_size);
            pic->ref_index_buf[i]  = av_buffer_allocz(ref_index_size);
            if (!pic->motion_val_buf[i] || !pic->ref_index_buf[i])
                return AVERROR(ENOMEM);
        }
    }

    pic->alloc_mb_width  = s->mb_width;
    pic->alloc_mb_height = s->mb_height;

    return 0;
}

static int make_tables_writable(Picture *pic)
{
    int ret, i;
#define MAKE_WRITABLE(table) \
do {\
    if (pic->table &&\
       (ret = av_buffer_make_writable(&pic->table)) < 0)\
    return ret;\
} while (0)

    MAKE_WRITABLE(mb_var_buf);
    MAKE_WRITABLE(mc_mb_var_buf);
    MAKE_WRITABLE(mb_mean_buf);
    MAKE_WRITABLE(mbskip_table_buf);
    MAKE_WRITABLE(qscale_table_buf);
    MAKE_WRITABLE(mb_type_buf);

    for (i = 0; i < 2; i++) {
        MAKE_WRITABLE(motion_val_buf[i]);
        MAKE_WRITABLE(ref_index_buf[i]);
    }

    return 0;
}

/**
 * Allocate a Picture.
 * The pixels are allocated/set by calling get_buffer() if shared = 0
 */
int ff_alloc_picture(MpegEncContext *s, Picture *pic, int shared)
{
    int i, ret;

    if (pic->qscale_table_buf)
        if (   pic->alloc_mb_width  != s->mb_width
            || pic->alloc_mb_height != s->mb_height)
            ff_free_picture_tables(pic);

    if (shared) {
        av_assert0(pic->f->data[0]);
        pic->shared = 1;
    } else {
        av_assert0(!pic->f->buf[0]);

        if (alloc_frame_buffer(s, pic) < 0)
            return -1;

        s->linesize   = pic->f->linesize[0];
        s->uvlinesize = pic->f->linesize[1];
    }

    if (!pic->qscale_table_buf)
        ret = alloc_picture_tables(s, pic);
    else
        ret = make_tables_writable(pic);
    if (ret < 0)
        goto fail;

    if (s->encoding) {
        pic->mb_var    = (uint16_t*)pic->mb_var_buf->data;
        pic->mc_mb_var = (uint16_t*)pic->mc_mb_var_buf->data;
        pic->mb_mean   = pic->mb_mean_buf->data;
    }

    pic->mbskip_table = pic->mbskip_table_buf->data;
    pic->qscale_table = pic->qscale_table_buf->data + 2 * s->mb_stride + 1;
    pic->mb_type      = (uint32_t*)pic->mb_type_buf->data + 2 * s->mb_stride + 1;

    if (pic->motion_val_buf[0]) {
        for (i = 0; i < 2; i++) {
            pic->motion_val[i] = (int16_t (*)[2])pic->motion_val_buf[i]->data + 4;
            pic->ref_index[i]  = pic->ref_index_buf[i]->data;
        }
    }

    return 0;
fail:
    av_log(s->avctx, AV_LOG_ERROR, "Error allocating a picture.\n");
    ff_mpeg_unref_picture(s->avctx, pic);
    ff_free_picture_tables(pic);
    return AVERROR(ENOMEM);
}

/**
 * Deallocate a picture.
 */
void ff_mpeg_unref_picture(AVCodecContext *avctx, Picture *pic)
{
    int off = offsetof(Picture, mb_mean) + sizeof(pic->mb_mean);

    pic->tf.f = pic->f;
    /* WM Image / Screen codecs allocate internal buffers with different
     * dimensions / colorspaces; ignore user-defined callbacks for these. */
    if (avctx->codec->id != AV_CODEC_ID_WMV3IMAGE &&
        avctx->codec->id != AV_CODEC_ID_VC1IMAGE  &&
        avctx->codec->id != AV_CODEC_ID_MSS2)
        ff_thread_release_buffer(avctx, &pic->tf);
    else if (pic->f)
        av_frame_unref(pic->f);

    av_buffer_unref(&pic->hwaccel_priv_buf);

    if (pic->needs_realloc)
        ff_free_picture_tables(pic);

    memset((uint8_t*)pic + off, 0, sizeof(*pic) - off);
}

static int update_picture_tables(Picture *dst, Picture *src)
{
     int i;

#define UPDATE_TABLE(table)\
do {\
    if (src->table &&\
        (!dst->table || dst->table->buffer != src->table->buffer)) {\
        av_buffer_unref(&dst->table);\
        dst->table = av_buffer_ref(src->table);\
        if (!dst->table) {\
            ff_free_picture_tables(dst);\
            return AVERROR(ENOMEM);\
        }\
    }\
} while (0)

    UPDATE_TABLE(mb_var_buf);
    UPDATE_TABLE(mc_mb_var_buf);
    UPDATE_TABLE(mb_mean_buf);
    UPDATE_TABLE(mbskip_table_buf);
    UPDATE_TABLE(qscale_table_buf);
    UPDATE_TABLE(mb_type_buf);
    for (i = 0; i < 2; i++) {
        UPDATE_TABLE(motion_val_buf[i]);
        UPDATE_TABLE(ref_index_buf[i]);
    }

    dst->mb_var        = src->mb_var;
    dst->mc_mb_var     = src->mc_mb_var;
    dst->mb_mean       = src->mb_mean;
    dst->mbskip_table  = src->mbskip_table;
    dst->qscale_table  = src->qscale_table;
    dst->mb_type       = src->mb_type;
    for (i = 0; i < 2; i++) {
        dst->motion_val[i] = src->motion_val[i];
        dst->ref_index[i]  = src->ref_index[i];
    }

    dst->alloc_mb_width  = src->alloc_mb_width;
    dst->alloc_mb_height = src->alloc_mb_height;

    return 0;
}

int ff_mpeg_ref_picture(AVCodecContext *avctx, Picture *dst, Picture *src)
{
    int ret;

    av_assert0(!dst->f->buf[0]);
    av_assert0(src->f->buf[0]);

    src->tf.f = src->f;
    dst->tf.f = dst->f;
    ret = ff_thread_ref_frame(&dst->tf, &src->tf);
    if (ret < 0)
        goto fail;

    ret = update_picture_tables(dst, src);
    if (ret < 0)
        goto fail;

    if (src->hwaccel_picture_private) {
        dst->hwaccel_priv_buf = av_buffer_ref(src->hwaccel_priv_buf);
        if (!dst->hwaccel_priv_buf)
            goto fail;
        dst->hwaccel_picture_private = dst->hwaccel_priv_buf->data;
    }

    dst->field_picture           = src->field_picture;
    dst->mb_var_sum              = src->mb_var_sum;
    dst->mc_mb_var_sum           = src->mc_mb_var_sum;
    dst->b_frame_score           = src->b_frame_score;
    dst->needs_realloc           = src->needs_realloc;
    dst->reference               = src->reference;
    dst->shared                  = src->shared;

    return 0;
fail:
    ff_mpeg_unref_picture(avctx, dst);
    return ret;
}

static int init_duplicate_context(MpegEncContext *s)
{
    int y_size = s->b8_stride * (2 * s->mb_height + 1);
    int c_size = s->mb_stride * (s->mb_height + 1);
    int yc_size = y_size + 2 * c_size;
    int i;

<<<<<<< HEAD
    if (s->mb_height & 1)
        yc_size += 2*s->b8_stride + 2*s->mb_stride;

    s->edge_emu_buffer =
=======
    s->sc.edge_emu_buffer =
>>>>>>> da0c8664
    s->me.scratchpad   =
    s->me.temp         =
    s->sc.rd_scratchpad   =
    s->sc.b_scratchpad    =
    s->sc.obmc_scratchpad = NULL;

    if (s->encoding) {
        FF_ALLOCZ_OR_GOTO(s->avctx, s->me.map,
                          ME_MAP_SIZE * sizeof(uint32_t), fail)
        FF_ALLOCZ_OR_GOTO(s->avctx, s->me.score_map,
                          ME_MAP_SIZE * sizeof(uint32_t), fail)
        if (s->avctx->noise_reduction) {
            FF_ALLOCZ_OR_GOTO(s->avctx, s->dct_error_sum,
                              2 * 64 * sizeof(int), fail)
        }
    }
    FF_ALLOCZ_OR_GOTO(s->avctx, s->blocks, 64 * 12 * 2 * sizeof(int16_t), fail)
    s->block = s->blocks[0];

    for (i = 0; i < 12; i++) {
        s->pblocks[i] = &s->block[i];
    }
    if (s->avctx->codec_tag == AV_RL32("VCR2")) {
        // exchange uv
        FFSWAP(void *, s->pblocks[4], s->pblocks[5]);
    }

    if (s->out_format == FMT_H263) {
        /* ac values */
        FF_ALLOCZ_OR_GOTO(s->avctx, s->ac_val_base,
                          yc_size * sizeof(int16_t) * 16, fail);
        s->ac_val[0] = s->ac_val_base + s->b8_stride + 1;
        s->ac_val[1] = s->ac_val_base + y_size + s->mb_stride + 1;
        s->ac_val[2] = s->ac_val[1] + c_size;
    }

    return 0;
fail:
    return -1; // free() through ff_mpv_common_end()
}

static void free_duplicate_context(MpegEncContext *s)
{
    if (!s)
        return;

    av_freep(&s->sc.edge_emu_buffer);
    av_freep(&s->me.scratchpad);
    s->me.temp =
    s->sc.rd_scratchpad =
    s->sc.b_scratchpad =
    s->sc.obmc_scratchpad = NULL;

    av_freep(&s->dct_error_sum);
    av_freep(&s->me.map);
    av_freep(&s->me.score_map);
    av_freep(&s->blocks);
    av_freep(&s->ac_val_base);
    s->block = NULL;
}

static void backup_duplicate_context(MpegEncContext *bak, MpegEncContext *src)
{
#define COPY(a) bak->a = src->a
    COPY(sc.edge_emu_buffer);
    COPY(me.scratchpad);
    COPY(me.temp);
    COPY(sc.rd_scratchpad);
    COPY(sc.b_scratchpad);
    COPY(sc.obmc_scratchpad);
    COPY(me.map);
    COPY(me.score_map);
    COPY(blocks);
    COPY(block);
    COPY(start_mb_y);
    COPY(end_mb_y);
    COPY(me.map_generation);
    COPY(pb);
    COPY(dct_error_sum);
    COPY(dct_count[0]);
    COPY(dct_count[1]);
    COPY(ac_val_base);
    COPY(ac_val[0]);
    COPY(ac_val[1]);
    COPY(ac_val[2]);
#undef COPY
}

int ff_update_duplicate_context(MpegEncContext *dst, MpegEncContext *src)
{
    MpegEncContext bak;
    int i, ret;
    // FIXME copy only needed parts
    // START_TIMER
    backup_duplicate_context(&bak, dst);
    memcpy(dst, src, sizeof(MpegEncContext));
    backup_duplicate_context(dst, &bak);
    for (i = 0; i < 12; i++) {
        dst->pblocks[i] = &dst->block[i];
    }
    if (dst->avctx->codec_tag == AV_RL32("VCR2")) {
        // exchange uv
        FFSWAP(void *, dst->pblocks[4], dst->pblocks[5]);
    }
    if (!dst->sc.edge_emu_buffer &&
        (ret = frame_size_alloc(dst, dst->linesize)) < 0) {
        av_log(dst->avctx, AV_LOG_ERROR, "failed to allocate context "
               "scratch buffers.\n");
        return ret;
    }
    // STOP_TIMER("update_duplicate_context")
    // about 10k cycles / 0.01 sec for  1000frames on 1ghz with 2 threads
    return 0;
}

int ff_mpeg_update_thread_context(AVCodecContext *dst,
                                  const AVCodecContext *src)
{
    int i, ret;
    MpegEncContext *s = dst->priv_data, *s1 = src->priv_data;

    if (dst == src)
        return 0;

    av_assert0(s != s1);

    // FIXME can parameters change on I-frames?
    // in that case dst may need a reinit
    if (!s->context_initialized) {
        int err;
        memcpy(s, s1, sizeof(MpegEncContext));

        s->avctx                 = dst;
        s->bitstream_buffer      = NULL;
        s->bitstream_buffer_size = s->allocated_bitstream_buffer_size = 0;

        if (s1->context_initialized){
//             s->picture_range_start  += MAX_PICTURE_COUNT;
//             s->picture_range_end    += MAX_PICTURE_COUNT;
            ff_mpv_idct_init(s);
            if((err = ff_mpv_common_init(s)) < 0){
                memset(s, 0, sizeof(MpegEncContext));
                s->avctx = dst;
                return err;
            }
        }
    }

    if (s->height != s1->height || s->width != s1->width || s->context_reinit) {
        s->context_reinit = 0;
        s->height = s1->height;
        s->width  = s1->width;
        if ((ret = ff_mpv_common_frame_size_change(s)) < 0)
            return ret;
    }

    s->avctx->coded_height  = s1->avctx->coded_height;
    s->avctx->coded_width   = s1->avctx->coded_width;
    s->avctx->width         = s1->avctx->width;
    s->avctx->height        = s1->avctx->height;

    s->coded_picture_number = s1->coded_picture_number;
    s->picture_number       = s1->picture_number;

    av_assert0(!s->picture || s->picture != s1->picture);
    if(s->picture)
    for (i = 0; i < MAX_PICTURE_COUNT; i++) {
        ff_mpeg_unref_picture(s->avctx, &s->picture[i]);
        if (s1->picture[i].f->buf[0] &&
            (ret = ff_mpeg_ref_picture(s->avctx, &s->picture[i], &s1->picture[i])) < 0)
            return ret;
    }

#define UPDATE_PICTURE(pic)\
do {\
    ff_mpeg_unref_picture(s->avctx, &s->pic);\
    if (s1->pic.f && s1->pic.f->buf[0])\
        ret = ff_mpeg_ref_picture(s->avctx, &s->pic, &s1->pic);\
    else\
        ret = update_picture_tables(&s->pic, &s1->pic);\
    if (ret < 0)\
        return ret;\
} while (0)

    UPDATE_PICTURE(current_picture);
    UPDATE_PICTURE(last_picture);
    UPDATE_PICTURE(next_picture);

#define REBASE_PICTURE(pic, new_ctx, old_ctx)                                 \
    ((pic && pic >= old_ctx->picture &&                                       \
      pic < old_ctx->picture + MAX_PICTURE_COUNT) ?                           \
        &new_ctx->picture[pic - old_ctx->picture] : NULL)

    s->last_picture_ptr    = REBASE_PICTURE(s1->last_picture_ptr,    s, s1);
    s->current_picture_ptr = REBASE_PICTURE(s1->current_picture_ptr, s, s1);
    s->next_picture_ptr    = REBASE_PICTURE(s1->next_picture_ptr,    s, s1);

    // Error/bug resilience
    s->next_p_frame_damaged = s1->next_p_frame_damaged;
    s->workaround_bugs      = s1->workaround_bugs;
    s->padding_bug_score    = s1->padding_bug_score;

    // MPEG4 timing info
    memcpy(&s->last_time_base, &s1->last_time_base,
           (char *) &s1->pb_field_time + sizeof(s1->pb_field_time) -
           (char *) &s1->last_time_base);

    // B-frame info
    s->max_b_frames = s1->max_b_frames;
    s->low_delay    = s1->low_delay;
    s->droppable    = s1->droppable;

    // DivX handling (doesn't work)
    s->divx_packed  = s1->divx_packed;

    if (s1->bitstream_buffer) {
        if (s1->bitstream_buffer_size +
            FF_INPUT_BUFFER_PADDING_SIZE > s->allocated_bitstream_buffer_size) {
            av_fast_malloc(&s->bitstream_buffer,
                           &s->allocated_bitstream_buffer_size,
                           s1->allocated_bitstream_buffer_size);
            if (!s->bitstream_buffer) {
                s->bitstream_buffer_size = 0;
                return AVERROR(ENOMEM);
            }
        }
        s->bitstream_buffer_size = s1->bitstream_buffer_size;
        memcpy(s->bitstream_buffer, s1->bitstream_buffer,
               s1->bitstream_buffer_size);
        memset(s->bitstream_buffer + s->bitstream_buffer_size, 0,
               FF_INPUT_BUFFER_PADDING_SIZE);
    }

    // linesize dependend scratch buffer allocation
    if (!s->sc.edge_emu_buffer)
        if (s1->linesize) {
            if (frame_size_alloc(s, s1->linesize) < 0) {
                av_log(s->avctx, AV_LOG_ERROR, "Failed to allocate context "
                       "scratch buffers.\n");
                return AVERROR(ENOMEM);
            }
        } else {
            av_log(s->avctx, AV_LOG_ERROR, "Context scratch buffers could not "
                   "be allocated due to unknown size.\n");
        }

    // MPEG2/interlacing info
    memcpy(&s->progressive_sequence, &s1->progressive_sequence,
           (char *) &s1->rtp_mode - (char *) &s1->progressive_sequence);

    if (!s1->first_field) {
        s->last_pict_type = s1->pict_type;
        if (s1->current_picture_ptr)
            s->last_lambda_for[s1->pict_type] = s1->current_picture_ptr->f->quality;
    }

    return 0;
}

/**
 * Set the given MpegEncContext to common defaults
 * (same for encoding and decoding).
 * The changed fields will not depend upon the
 * prior state of the MpegEncContext.
 */
void ff_mpv_common_defaults(MpegEncContext *s)
{
    s->y_dc_scale_table      =
    s->c_dc_scale_table      = ff_mpeg1_dc_scale_table;
    s->chroma_qscale_table   = ff_default_chroma_qscale_table;
    s->progressive_frame     = 1;
    s->progressive_sequence  = 1;
    s->picture_structure     = PICT_FRAME;

    s->coded_picture_number  = 0;
    s->picture_number        = 0;

    s->f_code                = 1;
    s->b_code                = 1;

    s->slice_context_count   = 1;
}

/**
 * Set the given MpegEncContext to defaults for decoding.
 * the changed fields will not depend upon
 * the prior state of the MpegEncContext.
 */
void ff_mpv_decode_defaults(MpegEncContext *s)
{
    ff_mpv_common_defaults(s);
}

void ff_mpv_decode_init(MpegEncContext *s, AVCodecContext *avctx)
{
    s->avctx           = avctx;
    s->width           = avctx->coded_width;
    s->height          = avctx->coded_height;
    s->codec_id        = avctx->codec->id;
    s->workaround_bugs = avctx->workaround_bugs;

    /* convert fourcc to upper case */
    s->codec_tag          = avpriv_toupper4(avctx->codec_tag);
}

static int init_er(MpegEncContext *s)
{
    ERContext *er = &s->er;
    int mb_array_size = s->mb_height * s->mb_stride;
    int i;

    er->avctx       = s->avctx;

    er->mb_index2xy = s->mb_index2xy;
    er->mb_num      = s->mb_num;
    er->mb_width    = s->mb_width;
    er->mb_height   = s->mb_height;
    er->mb_stride   = s->mb_stride;
    er->b8_stride   = s->b8_stride;

    er->er_temp_buffer     = av_malloc(s->mb_height * s->mb_stride);
    er->error_status_table = av_mallocz(mb_array_size);
    if (!er->er_temp_buffer || !er->error_status_table)
        goto fail;

    er->mbskip_table  = s->mbskip_table;
    er->mbintra_table = s->mbintra_table;

    for (i = 0; i < FF_ARRAY_ELEMS(s->dc_val); i++)
        er->dc_val[i] = s->dc_val[i];

    er->decode_mb = mpeg_er_decode_mb;
    er->opaque    = s;

    return 0;
fail:
    av_freep(&er->er_temp_buffer);
    av_freep(&er->error_status_table);
    return AVERROR(ENOMEM);
}

/**
 * Initialize and allocates MpegEncContext fields dependent on the resolution.
 */
static int init_context_frame(MpegEncContext *s)
{
    int y_size, c_size, yc_size, i, mb_array_size, mv_table_size, x, y;

    s->mb_width   = (s->width + 15) / 16;
    s->mb_stride  = s->mb_width + 1;
    s->b8_stride  = s->mb_width * 2 + 1;
    mb_array_size = s->mb_height * s->mb_stride;
    mv_table_size = (s->mb_height + 2) * s->mb_stride + 1;

    /* set default edge pos, will be overridden
     * in decode_header if needed */
    s->h_edge_pos = s->mb_width * 16;
    s->v_edge_pos = s->mb_height * 16;

    s->mb_num     = s->mb_width * s->mb_height;

    s->block_wrap[0] =
    s->block_wrap[1] =
    s->block_wrap[2] =
    s->block_wrap[3] = s->b8_stride;
    s->block_wrap[4] =
    s->block_wrap[5] = s->mb_stride;

    y_size  = s->b8_stride * (2 * s->mb_height + 1);
    c_size  = s->mb_stride * (s->mb_height + 1);
    yc_size = y_size + 2   * c_size;

    if (s->mb_height & 1)
        yc_size += 2*s->b8_stride + 2*s->mb_stride;

    FF_ALLOCZ_OR_GOTO(s->avctx, s->mb_index2xy, (s->mb_num + 1) * sizeof(int), fail); // error ressilience code looks cleaner with this
    for (y = 0; y < s->mb_height; y++)
        for (x = 0; x < s->mb_width; x++)
            s->mb_index2xy[x + y * s->mb_width] = x + y * s->mb_stride;

    s->mb_index2xy[s->mb_height * s->mb_width] = (s->mb_height - 1) * s->mb_stride + s->mb_width; // FIXME really needed?

    if (s->encoding) {
        /* Allocate MV tables */
        FF_ALLOCZ_OR_GOTO(s->avctx, s->p_mv_table_base,                 mv_table_size * 2 * sizeof(int16_t), fail)
        FF_ALLOCZ_OR_GOTO(s->avctx, s->b_forw_mv_table_base,            mv_table_size * 2 * sizeof(int16_t), fail)
        FF_ALLOCZ_OR_GOTO(s->avctx, s->b_back_mv_table_base,            mv_table_size * 2 * sizeof(int16_t), fail)
        FF_ALLOCZ_OR_GOTO(s->avctx, s->b_bidir_forw_mv_table_base,      mv_table_size * 2 * sizeof(int16_t), fail)
        FF_ALLOCZ_OR_GOTO(s->avctx, s->b_bidir_back_mv_table_base,      mv_table_size * 2 * sizeof(int16_t), fail)
        FF_ALLOCZ_OR_GOTO(s->avctx, s->b_direct_mv_table_base,          mv_table_size * 2 * sizeof(int16_t), fail)
        s->p_mv_table            = s->p_mv_table_base + s->mb_stride + 1;
        s->b_forw_mv_table       = s->b_forw_mv_table_base + s->mb_stride + 1;
        s->b_back_mv_table       = s->b_back_mv_table_base + s->mb_stride + 1;
        s->b_bidir_forw_mv_table = s->b_bidir_forw_mv_table_base + s->mb_stride + 1;
        s->b_bidir_back_mv_table = s->b_bidir_back_mv_table_base + s->mb_stride + 1;
        s->b_direct_mv_table     = s->b_direct_mv_table_base + s->mb_stride + 1;

        /* Allocate MB type table */
        FF_ALLOCZ_OR_GOTO(s->avctx, s->mb_type, mb_array_size * sizeof(uint16_t), fail) // needed for encoding

        FF_ALLOCZ_OR_GOTO(s->avctx, s->lambda_table, mb_array_size * sizeof(int), fail)

        FF_ALLOC_OR_GOTO(s->avctx, s->cplx_tab,
                         mb_array_size * sizeof(float), fail);
        FF_ALLOC_OR_GOTO(s->avctx, s->bits_tab,
                         mb_array_size * sizeof(float), fail);

    }

    if (s->codec_id == AV_CODEC_ID_MPEG4 ||
        (s->avctx->flags & CODEC_FLAG_INTERLACED_ME)) {
        /* interlaced direct mode decoding tables */
        for (i = 0; i < 2; i++) {
            int j, k;
            for (j = 0; j < 2; j++) {
                for (k = 0; k < 2; k++) {
                    FF_ALLOCZ_OR_GOTO(s->avctx,
                                      s->b_field_mv_table_base[i][j][k],
                                      mv_table_size * 2 * sizeof(int16_t),
                                      fail);
                    s->b_field_mv_table[i][j][k] = s->b_field_mv_table_base[i][j][k] +
                                                   s->mb_stride + 1;
                }
                FF_ALLOCZ_OR_GOTO(s->avctx, s->b_field_select_table [i][j], mb_array_size * 2 * sizeof(uint8_t), fail)
                FF_ALLOCZ_OR_GOTO(s->avctx, s->p_field_mv_table_base[i][j], mv_table_size * 2 * sizeof(int16_t), fail)
                s->p_field_mv_table[i][j] = s->p_field_mv_table_base[i][j] + s->mb_stride + 1;
            }
            FF_ALLOCZ_OR_GOTO(s->avctx, s->p_field_select_table[i], mb_array_size * 2 * sizeof(uint8_t), fail)
        }
    }
    if (s->out_format == FMT_H263) {
        /* cbp values */
        FF_ALLOCZ_OR_GOTO(s->avctx, s->coded_block_base, y_size + (s->mb_height&1)*2*s->b8_stride, fail);
        s->coded_block = s->coded_block_base + s->b8_stride + 1;

        /* cbp, ac_pred, pred_dir */
        FF_ALLOCZ_OR_GOTO(s->avctx, s->cbp_table     , mb_array_size * sizeof(uint8_t), fail);
        FF_ALLOCZ_OR_GOTO(s->avctx, s->pred_dir_table, mb_array_size * sizeof(uint8_t), fail);
    }

    if (s->h263_pred || s->h263_plus || !s->encoding) {
        /* dc values */
        // MN: we need these for  error resilience of intra-frames
        FF_ALLOCZ_OR_GOTO(s->avctx, s->dc_val_base, yc_size * sizeof(int16_t), fail);
        s->dc_val[0] = s->dc_val_base + s->b8_stride + 1;
        s->dc_val[1] = s->dc_val_base + y_size + s->mb_stride + 1;
        s->dc_val[2] = s->dc_val[1] + c_size;
        for (i = 0; i < yc_size; i++)
            s->dc_val_base[i] = 1024;
    }

    /* which mb is a intra block */
    FF_ALLOCZ_OR_GOTO(s->avctx, s->mbintra_table, mb_array_size, fail);
    memset(s->mbintra_table, 1, mb_array_size);

    /* init macroblock skip table */
    FF_ALLOCZ_OR_GOTO(s->avctx, s->mbskip_table, mb_array_size + 2, fail);
    // Note the + 1 is for  a quicker mpeg4 slice_end detection

    return init_er(s);
fail:
    return AVERROR(ENOMEM);
}

/**
 * init common structure for both encoder and decoder.
 * this assumes that some variables like width/height are already set
 */
av_cold int ff_mpv_common_init(MpegEncContext *s)
{
    int i;
    int nb_slices = (HAVE_THREADS &&
                     s->avctx->active_thread_type & FF_THREAD_SLICE) ?
                    s->avctx->thread_count : 1;

    if (s->encoding && s->avctx->slices)
        nb_slices = s->avctx->slices;

    if (s->codec_id == AV_CODEC_ID_MPEG2VIDEO && !s->progressive_sequence)
        s->mb_height = (s->height + 31) / 32 * 2;
    else
        s->mb_height = (s->height + 15) / 16;

    if (s->avctx->pix_fmt == AV_PIX_FMT_NONE) {
        av_log(s->avctx, AV_LOG_ERROR,
               "decoding to AV_PIX_FMT_NONE is not supported.\n");
        return -1;
    }

    if (nb_slices > MAX_THREADS || (nb_slices > s->mb_height && s->mb_height)) {
        int max_slices;
        if (s->mb_height)
            max_slices = FFMIN(MAX_THREADS, s->mb_height);
        else
            max_slices = MAX_THREADS;
        av_log(s->avctx, AV_LOG_WARNING, "too many threads/slices (%d),"
               " reducing to %d\n", nb_slices, max_slices);
        nb_slices = max_slices;
    }

    if ((s->width || s->height) &&
        av_image_check_size(s->width, s->height, 0, s->avctx))
        return -1;

    dct_init(s);

    /* set chroma shifts */
    avcodec_get_chroma_sub_sample(s->avctx->pix_fmt,
                                  &s->chroma_x_shift,
                                  &s->chroma_y_shift);


    FF_ALLOCZ_OR_GOTO(s->avctx, s->picture,
                      MAX_PICTURE_COUNT * sizeof(Picture), fail);
    for (i = 0; i < MAX_PICTURE_COUNT; i++) {
        s->picture[i].f = av_frame_alloc();
        if (!s->picture[i].f)
            goto fail;
    }
    memset(&s->next_picture, 0, sizeof(s->next_picture));
    memset(&s->last_picture, 0, sizeof(s->last_picture));
    memset(&s->current_picture, 0, sizeof(s->current_picture));
    memset(&s->new_picture, 0, sizeof(s->new_picture));
    s->next_picture.f = av_frame_alloc();
    if (!s->next_picture.f)
        goto fail;
    s->last_picture.f = av_frame_alloc();
    if (!s->last_picture.f)
        goto fail;
    s->current_picture.f = av_frame_alloc();
    if (!s->current_picture.f)
        goto fail;
    s->new_picture.f = av_frame_alloc();
    if (!s->new_picture.f)
        goto fail;

        if (init_context_frame(s))
            goto fail;

        s->parse_context.state = -1;

        s->context_initialized = 1;
        memset(s->thread_context, 0, sizeof(s->thread_context));
        s->thread_context[0]   = s;

//     if (s->width && s->height) {
        if (nb_slices > 1) {
            for (i = 0; i < nb_slices; i++) {
                if (i) {
                    s->thread_context[i] = av_memdup(s, sizeof(MpegEncContext));
                    if (!s->thread_context[i])
                        goto fail;
                }
                if (init_duplicate_context(s->thread_context[i]) < 0)
                    goto fail;
                    s->thread_context[i]->start_mb_y =
                        (s->mb_height * (i) + nb_slices / 2) / nb_slices;
                    s->thread_context[i]->end_mb_y   =
                        (s->mb_height * (i + 1) + nb_slices / 2) / nb_slices;
            }
        } else {
            if (init_duplicate_context(s) < 0)
                goto fail;
            s->start_mb_y = 0;
            s->end_mb_y   = s->mb_height;
        }
        s->slice_context_count = nb_slices;
//     }

    return 0;
 fail:
    ff_mpv_common_end(s);
    return -1;
}

/**
 * Frees and resets MpegEncContext fields depending on the resolution.
 * Is used during resolution changes to avoid a full reinitialization of the
 * codec.
 */
static void free_context_frame(MpegEncContext *s)
{
    int i, j, k;

    av_freep(&s->mb_type);
    av_freep(&s->p_mv_table_base);
    av_freep(&s->b_forw_mv_table_base);
    av_freep(&s->b_back_mv_table_base);
    av_freep(&s->b_bidir_forw_mv_table_base);
    av_freep(&s->b_bidir_back_mv_table_base);
    av_freep(&s->b_direct_mv_table_base);
    s->p_mv_table            = NULL;
    s->b_forw_mv_table       = NULL;
    s->b_back_mv_table       = NULL;
    s->b_bidir_forw_mv_table = NULL;
    s->b_bidir_back_mv_table = NULL;
    s->b_direct_mv_table     = NULL;
    for (i = 0; i < 2; i++) {
        for (j = 0; j < 2; j++) {
            for (k = 0; k < 2; k++) {
                av_freep(&s->b_field_mv_table_base[i][j][k]);
                s->b_field_mv_table[i][j][k] = NULL;
            }
            av_freep(&s->b_field_select_table[i][j]);
            av_freep(&s->p_field_mv_table_base[i][j]);
            s->p_field_mv_table[i][j] = NULL;
        }
        av_freep(&s->p_field_select_table[i]);
    }

    av_freep(&s->dc_val_base);
    av_freep(&s->coded_block_base);
    av_freep(&s->mbintra_table);
    av_freep(&s->cbp_table);
    av_freep(&s->pred_dir_table);

    av_freep(&s->mbskip_table);

    av_freep(&s->er.error_status_table);
    av_freep(&s->er.er_temp_buffer);
    av_freep(&s->mb_index2xy);
    av_freep(&s->lambda_table);

    av_freep(&s->cplx_tab);
    av_freep(&s->bits_tab);

    s->linesize = s->uvlinesize = 0;
}

int ff_mpv_common_frame_size_change(MpegEncContext *s)
{
    int i, err = 0;

    if (!s->context_initialized)
        return AVERROR(EINVAL);

    if (s->slice_context_count > 1) {
        for (i = 0; i < s->slice_context_count; i++) {
            free_duplicate_context(s->thread_context[i]);
        }
        for (i = 1; i < s->slice_context_count; i++) {
            av_freep(&s->thread_context[i]);
        }
    } else
        free_duplicate_context(s);

    free_context_frame(s);

    if (s->picture)
        for (i = 0; i < MAX_PICTURE_COUNT; i++) {
                s->picture[i].needs_realloc = 1;
        }

    s->last_picture_ptr         =
    s->next_picture_ptr         =
    s->current_picture_ptr      = NULL;

    // init
    if (s->codec_id == AV_CODEC_ID_MPEG2VIDEO && !s->progressive_sequence)
        s->mb_height = (s->height + 31) / 32 * 2;
    else
        s->mb_height = (s->height + 15) / 16;

    if ((s->width || s->height) &&
        (err = av_image_check_size(s->width, s->height, 0, s->avctx)) < 0)
        goto fail;

    if ((err = init_context_frame(s)))
        goto fail;

    memset(s->thread_context, 0, sizeof(s->thread_context));
    s->thread_context[0]   = s;

    if (s->width && s->height) {
        int nb_slices = s->slice_context_count;
        if (nb_slices > 1) {
            for (i = 0; i < nb_slices; i++) {
                if (i) {
                    s->thread_context[i] = av_memdup(s, sizeof(MpegEncContext));
                    if (!s->thread_context[i]) {
                        err = AVERROR(ENOMEM);
                        goto fail;
                    }
                }
                if ((err = init_duplicate_context(s->thread_context[i])) < 0)
                    goto fail;
                    s->thread_context[i]->start_mb_y =
                        (s->mb_height * (i) + nb_slices / 2) / nb_slices;
                    s->thread_context[i]->end_mb_y   =
                        (s->mb_height * (i + 1) + nb_slices / 2) / nb_slices;
            }
        } else {
            err = init_duplicate_context(s);
            if (err < 0)
                goto fail;
            s->start_mb_y = 0;
            s->end_mb_y   = s->mb_height;
        }
        s->slice_context_count = nb_slices;
    }

    return 0;
 fail:
    ff_mpv_common_end(s);
    return err;
}

/* init common structure for both encoder and decoder */
void ff_mpv_common_end(MpegEncContext *s)
{
    int i;

    if (s->slice_context_count > 1) {
        for (i = 0; i < s->slice_context_count; i++) {
            free_duplicate_context(s->thread_context[i]);
        }
        for (i = 1; i < s->slice_context_count; i++) {
            av_freep(&s->thread_context[i]);
        }
        s->slice_context_count = 1;
    } else free_duplicate_context(s);

    av_freep(&s->parse_context.buffer);
    s->parse_context.buffer_size = 0;

    av_freep(&s->bitstream_buffer);
    s->allocated_bitstream_buffer_size = 0;

    if (s->picture) {
        for (i = 0; i < MAX_PICTURE_COUNT; i++) {
            ff_free_picture_tables(&s->picture[i]);
            ff_mpeg_unref_picture(s->avctx, &s->picture[i]);
            av_frame_free(&s->picture[i].f);
        }
    }
    av_freep(&s->picture);
    ff_free_picture_tables(&s->last_picture);
    ff_mpeg_unref_picture(s->avctx, &s->last_picture);
    av_frame_free(&s->last_picture.f);
    ff_free_picture_tables(&s->current_picture);
    ff_mpeg_unref_picture(s->avctx, &s->current_picture);
    av_frame_free(&s->current_picture.f);
    ff_free_picture_tables(&s->next_picture);
    ff_mpeg_unref_picture(s->avctx, &s->next_picture);
    av_frame_free(&s->next_picture.f);
    ff_free_picture_tables(&s->new_picture);
    ff_mpeg_unref_picture(s->avctx, &s->new_picture);
    av_frame_free(&s->new_picture.f);

    free_context_frame(s);

    s->context_initialized      = 0;
    s->last_picture_ptr         =
    s->next_picture_ptr         =
    s->current_picture_ptr      = NULL;
    s->linesize = s->uvlinesize = 0;
}

static void release_unused_pictures(AVCodecContext *avctx, Picture *picture)
{
    int i;

    /* release non reference frames */
    for (i = 0; i < MAX_PICTURE_COUNT; i++) {
        if (!picture[i].reference)
            ff_mpeg_unref_picture(avctx, &picture[i]);
    }
}

static inline int pic_is_unused(Picture *pic)
{
    if (!pic->f->buf[0])
        return 1;
    if (pic->needs_realloc && !(pic->reference & DELAYED_PIC_REF))
        return 1;
    return 0;
}

static int find_unused_picture(AVCodecContext *avctx, Picture *picture, int shared)
{
    int i;

    if (shared) {
        for (i = 0; i < MAX_PICTURE_COUNT; i++) {
            if (!picture[i].f->buf[0])
                return i;
        }
    } else {
        for (i = 0; i < MAX_PICTURE_COUNT; i++) {
            if (pic_is_unused(&picture[i]))
                return i;
        }
    }

    av_log(avctx, AV_LOG_FATAL,
           "Internal error, picture buffer overflow\n");
    /* We could return -1, but the codec would crash trying to draw into a
     * non-existing frame anyway. This is safer than waiting for a random crash.
     * Also the return of this is never useful, an encoder must only allocate
     * as much as allowed in the specification. This has no relationship to how
     * much libavcodec could allocate (and MAX_PICTURE_COUNT is always large
     * enough for such valid streams).
     * Plus, a decoder has to check stream validity and remove frames if too
     * many reference frames are around. Waiting for "OOM" is not correct at
     * all. Similarly, missing reference frames have to be replaced by
     * interpolated/MC frames, anything else is a bug in the codec ...
     */
    abort();
    return -1;
}

int ff_find_unused_picture(AVCodecContext *avctx, Picture *picture, int shared)
{
    int ret = find_unused_picture(avctx, picture, shared);

    if (ret >= 0 && ret < MAX_PICTURE_COUNT) {
        if (picture[ret].needs_realloc) {
            picture[ret].needs_realloc = 0;
            ff_free_picture_tables(&picture[ret]);
            ff_mpeg_unref_picture(avctx, &picture[ret]);
        }
    }
    return ret;
}

static void gray_frame(AVFrame *frame)
{
    int i, h_chroma_shift, v_chroma_shift;

    av_pix_fmt_get_chroma_sub_sample(frame->format, &h_chroma_shift, &v_chroma_shift);

    for(i=0; i<frame->height; i++)
        memset(frame->data[0] + frame->linesize[0]*i, 0x80, frame->width);
    for(i=0; i<FF_CEIL_RSHIFT(frame->height, v_chroma_shift); i++) {
        memset(frame->data[1] + frame->linesize[1]*i,
               0x80, FF_CEIL_RSHIFT(frame->width, h_chroma_shift));
        memset(frame->data[2] + frame->linesize[2]*i,
               0x80, FF_CEIL_RSHIFT(frame->width, h_chroma_shift));
    }
}

/**
 * generic function called after decoding
 * the header and before a frame is decoded.
 */
int ff_mpv_frame_start(MpegEncContext *s, AVCodecContext *avctx)
{
    int i, ret;
    Picture *pic;
    s->mb_skipped = 0;

    if (!ff_thread_can_start_frame(avctx)) {
        av_log(avctx, AV_LOG_ERROR, "Attempt to start a frame outside SETUP state\n");
        return -1;
    }

    /* mark & release old frames */
    if (s->pict_type != AV_PICTURE_TYPE_B && s->last_picture_ptr &&
        s->last_picture_ptr != s->next_picture_ptr &&
        s->last_picture_ptr->f->buf[0]) {
        ff_mpeg_unref_picture(s->avctx, s->last_picture_ptr);
    }

    /* release forgotten pictures */
    /* if (mpeg124/h263) */
    for (i = 0; i < MAX_PICTURE_COUNT; i++) {
        if (&s->picture[i] != s->last_picture_ptr &&
            &s->picture[i] != s->next_picture_ptr &&
            s->picture[i].reference && !s->picture[i].needs_realloc) {
            if (!(avctx->active_thread_type & FF_THREAD_FRAME))
                av_log(avctx, AV_LOG_ERROR,
                       "releasing zombie picture\n");
            ff_mpeg_unref_picture(s->avctx, &s->picture[i]);
        }
    }

    ff_mpeg_unref_picture(s->avctx, &s->current_picture);

    release_unused_pictures(s->avctx, s->picture);

    if (s->current_picture_ptr && !s->current_picture_ptr->f->buf[0]) {
        // we already have a unused image
        // (maybe it was set before reading the header)
        pic = s->current_picture_ptr;
    } else {
        i   = ff_find_unused_picture(s->avctx, s->picture, 0);
        if (i < 0) {
            av_log(s->avctx, AV_LOG_ERROR, "no frame buffer available\n");
            return i;
        }
        pic = &s->picture[i];
    }

    pic->reference = 0;
    if (!s->droppable) {
        if (s->pict_type != AV_PICTURE_TYPE_B)
            pic->reference = 3;
    }

    pic->f->coded_picture_number = s->coded_picture_number++;

    if (ff_alloc_picture(s, pic, 0) < 0)
        return -1;

    s->current_picture_ptr = pic;
    // FIXME use only the vars from current_pic
    s->current_picture_ptr->f->top_field_first = s->top_field_first;
    if (s->codec_id == AV_CODEC_ID_MPEG1VIDEO ||
        s->codec_id == AV_CODEC_ID_MPEG2VIDEO) {
        if (s->picture_structure != PICT_FRAME)
            s->current_picture_ptr->f->top_field_first =
                (s->picture_structure == PICT_TOP_FIELD) == s->first_field;
    }
    s->current_picture_ptr->f->interlaced_frame = !s->progressive_frame &&
                                                 !s->progressive_sequence;
    s->current_picture_ptr->field_picture      =  s->picture_structure != PICT_FRAME;

    s->current_picture_ptr->f->pict_type = s->pict_type;
    // if (s->avctx->flags && CODEC_FLAG_QSCALE)
    //     s->current_picture_ptr->quality = s->new_picture_ptr->quality;
    s->current_picture_ptr->f->key_frame = s->pict_type == AV_PICTURE_TYPE_I;

    if ((ret = ff_mpeg_ref_picture(s->avctx, &s->current_picture,
                                   s->current_picture_ptr)) < 0)
        return ret;

    if (s->pict_type != AV_PICTURE_TYPE_B) {
        s->last_picture_ptr = s->next_picture_ptr;
        if (!s->droppable)
            s->next_picture_ptr = s->current_picture_ptr;
    }
    ff_dlog(s->avctx, "L%p N%p C%p L%p N%p C%p type:%d drop:%d\n",
            s->last_picture_ptr, s->next_picture_ptr,s->current_picture_ptr,
            s->last_picture_ptr    ? s->last_picture_ptr->f->data[0]    : NULL,
            s->next_picture_ptr    ? s->next_picture_ptr->f->data[0]    : NULL,
            s->current_picture_ptr ? s->current_picture_ptr->f->data[0] : NULL,
            s->pict_type, s->droppable);

    if ((!s->last_picture_ptr || !s->last_picture_ptr->f->buf[0]) &&
        (s->pict_type != AV_PICTURE_TYPE_I ||
         s->picture_structure != PICT_FRAME)) {
        int h_chroma_shift, v_chroma_shift;
        av_pix_fmt_get_chroma_sub_sample(s->avctx->pix_fmt,
                                         &h_chroma_shift, &v_chroma_shift);
        if (s->pict_type == AV_PICTURE_TYPE_B && s->next_picture_ptr && s->next_picture_ptr->f->buf[0])
            av_log(avctx, AV_LOG_DEBUG,
                   "allocating dummy last picture for B frame\n");
        else if (s->pict_type != AV_PICTURE_TYPE_I)
            av_log(avctx, AV_LOG_ERROR,
                   "warning: first frame is no keyframe\n");
        else if (s->picture_structure != PICT_FRAME)
            av_log(avctx, AV_LOG_DEBUG,
                   "allocate dummy last picture for field based first keyframe\n");

        /* Allocate a dummy frame */
        i = ff_find_unused_picture(s->avctx, s->picture, 0);
        if (i < 0) {
            av_log(s->avctx, AV_LOG_ERROR, "no frame buffer available\n");
            return i;
        }
        s->last_picture_ptr = &s->picture[i];

        s->last_picture_ptr->reference   = 3;
        s->last_picture_ptr->f->key_frame = 0;
        s->last_picture_ptr->f->pict_type = AV_PICTURE_TYPE_P;

        if (ff_alloc_picture(s, s->last_picture_ptr, 0) < 0) {
            s->last_picture_ptr = NULL;
            return -1;
        }

        if (!avctx->hwaccel && !(avctx->codec->capabilities&CODEC_CAP_HWACCEL_VDPAU)) {
            for(i=0; i<avctx->height; i++)
                memset(s->last_picture_ptr->f->data[0] + s->last_picture_ptr->f->linesize[0]*i,
                       0x80, avctx->width);
            if (s->last_picture_ptr->f->data[2]) {
                for(i=0; i<FF_CEIL_RSHIFT(avctx->height, v_chroma_shift); i++) {
                    memset(s->last_picture_ptr->f->data[1] + s->last_picture_ptr->f->linesize[1]*i,
                        0x80, FF_CEIL_RSHIFT(avctx->width, h_chroma_shift));
                    memset(s->last_picture_ptr->f->data[2] + s->last_picture_ptr->f->linesize[2]*i,
                        0x80, FF_CEIL_RSHIFT(avctx->width, h_chroma_shift));
                }
            }

            if(s->codec_id == AV_CODEC_ID_FLV1 || s->codec_id == AV_CODEC_ID_H263){
                for(i=0; i<avctx->height; i++)
                memset(s->last_picture_ptr->f->data[0] + s->last_picture_ptr->f->linesize[0]*i, 16, avctx->width);
            }
        }

        ff_thread_report_progress(&s->last_picture_ptr->tf, INT_MAX, 0);
        ff_thread_report_progress(&s->last_picture_ptr->tf, INT_MAX, 1);
    }
    if ((!s->next_picture_ptr || !s->next_picture_ptr->f->buf[0]) &&
        s->pict_type == AV_PICTURE_TYPE_B) {
        /* Allocate a dummy frame */
        i = ff_find_unused_picture(s->avctx, s->picture, 0);
        if (i < 0) {
            av_log(s->avctx, AV_LOG_ERROR, "no frame buffer available\n");
            return i;
        }
        s->next_picture_ptr = &s->picture[i];

        s->next_picture_ptr->reference   = 3;
        s->next_picture_ptr->f->key_frame = 0;
        s->next_picture_ptr->f->pict_type = AV_PICTURE_TYPE_P;

        if (ff_alloc_picture(s, s->next_picture_ptr, 0) < 0) {
            s->next_picture_ptr = NULL;
            return -1;
        }
        ff_thread_report_progress(&s->next_picture_ptr->tf, INT_MAX, 0);
        ff_thread_report_progress(&s->next_picture_ptr->tf, INT_MAX, 1);
    }

#if 0 // BUFREF-FIXME
    memset(s->last_picture.f->data, 0, sizeof(s->last_picture.f->data));
    memset(s->next_picture.f->data, 0, sizeof(s->next_picture.f->data));
#endif
    if (s->last_picture_ptr) {
        ff_mpeg_unref_picture(s->avctx, &s->last_picture);
        if (s->last_picture_ptr->f->buf[0] &&
            (ret = ff_mpeg_ref_picture(s->avctx, &s->last_picture,
                                       s->last_picture_ptr)) < 0)
            return ret;
    }
    if (s->next_picture_ptr) {
        ff_mpeg_unref_picture(s->avctx, &s->next_picture);
        if (s->next_picture_ptr->f->buf[0] &&
            (ret = ff_mpeg_ref_picture(s->avctx, &s->next_picture,
                                       s->next_picture_ptr)) < 0)
            return ret;
    }

    av_assert0(s->pict_type == AV_PICTURE_TYPE_I || (s->last_picture_ptr &&
                                                 s->last_picture_ptr->f->buf[0]));

    if (s->picture_structure!= PICT_FRAME) {
        int i;
        for (i = 0; i < 4; i++) {
            if (s->picture_structure == PICT_BOTTOM_FIELD) {
                s->current_picture.f->data[i] +=
                    s->current_picture.f->linesize[i];
            }
            s->current_picture.f->linesize[i] *= 2;
            s->last_picture.f->linesize[i]    *= 2;
            s->next_picture.f->linesize[i]    *= 2;
        }
    }

    /* set dequantizer, we can't do it during init as
     * it might change for mpeg4 and we can't do it in the header
     * decode as init is not called for mpeg4 there yet */
    if (s->mpeg_quant || s->codec_id == AV_CODEC_ID_MPEG2VIDEO) {
        s->dct_unquantize_intra = s->dct_unquantize_mpeg2_intra;
        s->dct_unquantize_inter = s->dct_unquantize_mpeg2_inter;
    } else if (s->out_format == FMT_H263 || s->out_format == FMT_H261) {
        s->dct_unquantize_intra = s->dct_unquantize_h263_intra;
        s->dct_unquantize_inter = s->dct_unquantize_h263_inter;
    } else {
        s->dct_unquantize_intra = s->dct_unquantize_mpeg1_intra;
        s->dct_unquantize_inter = s->dct_unquantize_mpeg1_inter;
    }

    if (s->avctx->debug & FF_DEBUG_NOMC) {
        gray_frame(s->current_picture_ptr->f);
    }

    return 0;
}

/* called after a frame has been decoded. */
void ff_mpv_frame_end(MpegEncContext *s)
{
    emms_c();

    if (s->current_picture.reference)
        ff_thread_report_progress(&s->current_picture_ptr->tf, INT_MAX, 0);
}


#if FF_API_VISMV
static int clip_line(int *sx, int *sy, int *ex, int *ey, int maxx)
{
    if(*sx > *ex)
        return clip_line(ex, ey, sx, sy, maxx);

    if (*sx < 0) {
        if (*ex < 0)
            return 1;
        *sy = *ey + (*sy - *ey) * (int64_t)*ex / (*ex - *sx);
        *sx = 0;
    }

    if (*ex > maxx) {
        if (*sx > maxx)
            return 1;
        *ey = *sy + (*ey - *sy) * (int64_t)(maxx - *sx) / (*ex - *sx);
        *ex = maxx;
    }
    return 0;
}


/**
 * Draw a line from (ex, ey) -> (sx, sy).
 * @param w width of the image
 * @param h height of the image
 * @param stride stride/linesize of the image
 * @param color color of the arrow
 */
static void draw_line(uint8_t *buf, int sx, int sy, int ex, int ey,
                      int w, int h, int stride, int color)
{
    int x, y, fr, f;

    if (clip_line(&sx, &sy, &ex, &ey, w - 1))
        return;
    if (clip_line(&sy, &sx, &ey, &ex, h - 1))
        return;

    sx = av_clip(sx, 0, w - 1);
    sy = av_clip(sy, 0, h - 1);
    ex = av_clip(ex, 0, w - 1);
    ey = av_clip(ey, 0, h - 1);

    buf[sy * stride + sx] += color;

    if (FFABS(ex - sx) > FFABS(ey - sy)) {
        if (sx > ex) {
            FFSWAP(int, sx, ex);
            FFSWAP(int, sy, ey);
        }
        buf += sx + sy * stride;
        ex  -= sx;
        f    = ((ey - sy) << 16) / ex;
        for (x = 0; x <= ex; x++) {
            y  = (x * f) >> 16;
            fr = (x * f) & 0xFFFF;
            buf[y * stride + x]       += (color * (0x10000 - fr)) >> 16;
            if(fr) buf[(y + 1) * stride + x] += (color *            fr ) >> 16;
        }
    } else {
        if (sy > ey) {
            FFSWAP(int, sx, ex);
            FFSWAP(int, sy, ey);
        }
        buf += sx + sy * stride;
        ey  -= sy;
        if (ey)
            f = ((ex - sx) << 16) / ey;
        else
            f = 0;
        for(y= 0; y <= ey; y++){
            x  = (y*f) >> 16;
            fr = (y*f) & 0xFFFF;
            buf[y * stride + x]     += (color * (0x10000 - fr)) >> 16;
            if(fr) buf[y * stride + x + 1] += (color *            fr ) >> 16;
        }
    }
}

/**
 * Draw an arrow from (ex, ey) -> (sx, sy).
 * @param w width of the image
 * @param h height of the image
 * @param stride stride/linesize of the image
 * @param color color of the arrow
 */
static void draw_arrow(uint8_t *buf, int sx, int sy, int ex,
                       int ey, int w, int h, int stride, int color, int tail, int direction)
{
    int dx,dy;

    if (direction) {
        FFSWAP(int, sx, ex);
        FFSWAP(int, sy, ey);
    }

    sx = av_clip(sx, -100, w + 100);
    sy = av_clip(sy, -100, h + 100);
    ex = av_clip(ex, -100, w + 100);
    ey = av_clip(ey, -100, h + 100);

    dx = ex - sx;
    dy = ey - sy;

    if (dx * dx + dy * dy > 3 * 3) {
        int rx =  dx + dy;
        int ry = -dx + dy;
        int length = ff_sqrt((rx * rx + ry * ry) << 8);

        // FIXME subpixel accuracy
        rx = ROUNDED_DIV(rx * 3 << 4, length);
        ry = ROUNDED_DIV(ry * 3 << 4, length);

        if (tail) {
            rx = -rx;
            ry = -ry;
        }

        draw_line(buf, sx, sy, sx + rx, sy + ry, w, h, stride, color);
        draw_line(buf, sx, sy, sx - ry, sy + rx, w, h, stride, color);
    }
    draw_line(buf, sx, sy, ex, ey, w, h, stride, color);
}
#endif

static int add_mb(AVMotionVector *mb, uint32_t mb_type,
                  int dst_x, int dst_y,
                  int src_x, int src_y,
                  int direction)
{
    mb->w = IS_8X8(mb_type) || IS_8X16(mb_type) ? 8 : 16;
    mb->h = IS_8X8(mb_type) || IS_16X8(mb_type) ? 8 : 16;
    mb->src_x = src_x;
    mb->src_y = src_y;
    mb->dst_x = dst_x;
    mb->dst_y = dst_y;
    mb->source = direction ? 1 : -1;
    mb->flags = 0; // XXX: does mb_type contain extra information that could be exported here?
    return 1;
}

/**
 * Print debugging info for the given picture.
 */
void ff_print_debug_info2(AVCodecContext *avctx, AVFrame *pict, uint8_t *mbskip_table,
                         uint32_t *mbtype_table, int8_t *qscale_table, int16_t (*motion_val[2])[2],
                         int *low_delay,
                         int mb_width, int mb_height, int mb_stride, int quarter_sample)
{
    if ((avctx->flags2 & CODEC_FLAG2_EXPORT_MVS) && mbtype_table && motion_val[0]) {
        const int shift = 1 + quarter_sample;
        const int mv_sample_log2 = avctx->codec_id == AV_CODEC_ID_H264 || avctx->codec_id == AV_CODEC_ID_SVQ3 ? 2 : 1;
        const int mv_stride      = (mb_width << mv_sample_log2) +
                                   (avctx->codec->id == AV_CODEC_ID_H264 ? 0 : 1);
        int mb_x, mb_y, mbcount = 0;

        /* size is width * height * 2 * 4 where 2 is for directions and 4 is
         * for the maximum number of MB (4 MB in case of IS_8x8) */
        AVMotionVector *mvs = av_malloc_array(mb_width * mb_height, 2 * 4 * sizeof(AVMotionVector));
        if (!mvs)
            return;

        for (mb_y = 0; mb_y < mb_height; mb_y++) {
            for (mb_x = 0; mb_x < mb_width; mb_x++) {
                int i, direction, mb_type = mbtype_table[mb_x + mb_y * mb_stride];
                for (direction = 0; direction < 2; direction++) {
                    if (!USES_LIST(mb_type, direction))
                        continue;
                    if (IS_8X8(mb_type)) {
                        for (i = 0; i < 4; i++) {
                            int sx = mb_x * 16 + 4 + 8 * (i & 1);
                            int sy = mb_y * 16 + 4 + 8 * (i >> 1);
                            int xy = (mb_x * 2 + (i & 1) +
                                      (mb_y * 2 + (i >> 1)) * mv_stride) << (mv_sample_log2 - 1);
                            int mx = (motion_val[direction][xy][0] >> shift) + sx;
                            int my = (motion_val[direction][xy][1] >> shift) + sy;
                            mbcount += add_mb(mvs + mbcount, mb_type, sx, sy, mx, my, direction);
                        }
                    } else if (IS_16X8(mb_type)) {
                        for (i = 0; i < 2; i++) {
                            int sx = mb_x * 16 + 8;
                            int sy = mb_y * 16 + 4 + 8 * i;
                            int xy = (mb_x * 2 + (mb_y * 2 + i) * mv_stride) << (mv_sample_log2 - 1);
                            int mx = (motion_val[direction][xy][0] >> shift);
                            int my = (motion_val[direction][xy][1] >> shift);

                            if (IS_INTERLACED(mb_type))
                                my *= 2;

                            mbcount += add_mb(mvs + mbcount, mb_type, sx, sy, mx + sx, my + sy, direction);
                        }
                    } else if (IS_8X16(mb_type)) {
                        for (i = 0; i < 2; i++) {
                            int sx = mb_x * 16 + 4 + 8 * i;
                            int sy = mb_y * 16 + 8;
                            int xy = (mb_x * 2 + i + mb_y * 2 * mv_stride) << (mv_sample_log2 - 1);
                            int mx = motion_val[direction][xy][0] >> shift;
                            int my = motion_val[direction][xy][1] >> shift;

                            if (IS_INTERLACED(mb_type))
                                my *= 2;

                            mbcount += add_mb(mvs + mbcount, mb_type, sx, sy, mx + sx, my + sy, direction);
                        }
                    } else {
                          int sx = mb_x * 16 + 8;
                          int sy = mb_y * 16 + 8;
                          int xy = (mb_x + mb_y * mv_stride) << mv_sample_log2;
                          int mx = (motion_val[direction][xy][0]>>shift) + sx;
                          int my = (motion_val[direction][xy][1]>>shift) + sy;
                          mbcount += add_mb(mvs + mbcount, mb_type, sx, sy, mx, my, direction);
                    }
                }
            }
        }

        if (mbcount) {
            AVFrameSideData *sd;

            av_log(avctx, AV_LOG_DEBUG, "Adding %d MVs info to frame %d\n", mbcount, avctx->frame_number);
            sd = av_frame_new_side_data(pict, AV_FRAME_DATA_MOTION_VECTORS, mbcount * sizeof(AVMotionVector));
            if (!sd) {
                av_freep(&mvs);
                return;
            }
            memcpy(sd->data, mvs, mbcount * sizeof(AVMotionVector));
        }

        av_freep(&mvs);
    }

    /* TODO: export all the following to make them accessible for users (and filters) */
    if (avctx->hwaccel || !mbtype_table
        || (avctx->codec->capabilities&CODEC_CAP_HWACCEL_VDPAU))
        return;


    if (avctx->debug & (FF_DEBUG_SKIP | FF_DEBUG_QP | FF_DEBUG_MB_TYPE)) {
        int x,y;

        av_log(avctx, AV_LOG_DEBUG, "New frame, type: %c\n",
               av_get_picture_type_char(pict->pict_type));
        for (y = 0; y < mb_height; y++) {
            for (x = 0; x < mb_width; x++) {
                if (avctx->debug & FF_DEBUG_SKIP) {
                    int count = mbskip_table ? mbskip_table[x + y * mb_stride] : 0;
                    if (count > 9)
                        count = 9;
                    av_log(avctx, AV_LOG_DEBUG, "%1d", count);
                }
                if (avctx->debug & FF_DEBUG_QP) {
                    av_log(avctx, AV_LOG_DEBUG, "%2d",
                           qscale_table[x + y * mb_stride]);
                }
                if (avctx->debug & FF_DEBUG_MB_TYPE) {
                    int mb_type = mbtype_table[x + y * mb_stride];
                    // Type & MV direction
                    if (IS_PCM(mb_type))
                        av_log(avctx, AV_LOG_DEBUG, "P");
                    else if (IS_INTRA(mb_type) && IS_ACPRED(mb_type))
                        av_log(avctx, AV_LOG_DEBUG, "A");
                    else if (IS_INTRA4x4(mb_type))
                        av_log(avctx, AV_LOG_DEBUG, "i");
                    else if (IS_INTRA16x16(mb_type))
                        av_log(avctx, AV_LOG_DEBUG, "I");
                    else if (IS_DIRECT(mb_type) && IS_SKIP(mb_type))
                        av_log(avctx, AV_LOG_DEBUG, "d");
                    else if (IS_DIRECT(mb_type))
                        av_log(avctx, AV_LOG_DEBUG, "D");
                    else if (IS_GMC(mb_type) && IS_SKIP(mb_type))
                        av_log(avctx, AV_LOG_DEBUG, "g");
                    else if (IS_GMC(mb_type))
                        av_log(avctx, AV_LOG_DEBUG, "G");
                    else if (IS_SKIP(mb_type))
                        av_log(avctx, AV_LOG_DEBUG, "S");
                    else if (!USES_LIST(mb_type, 1))
                        av_log(avctx, AV_LOG_DEBUG, ">");
                    else if (!USES_LIST(mb_type, 0))
                        av_log(avctx, AV_LOG_DEBUG, "<");
                    else {
                        av_assert2(USES_LIST(mb_type, 0) && USES_LIST(mb_type, 1));
                        av_log(avctx, AV_LOG_DEBUG, "X");
                    }

                    // segmentation
                    if (IS_8X8(mb_type))
                        av_log(avctx, AV_LOG_DEBUG, "+");
                    else if (IS_16X8(mb_type))
                        av_log(avctx, AV_LOG_DEBUG, "-");
                    else if (IS_8X16(mb_type))
                        av_log(avctx, AV_LOG_DEBUG, "|");
                    else if (IS_INTRA(mb_type) || IS_16X16(mb_type))
                        av_log(avctx, AV_LOG_DEBUG, " ");
                    else
                        av_log(avctx, AV_LOG_DEBUG, "?");


                    if (IS_INTERLACED(mb_type))
                        av_log(avctx, AV_LOG_DEBUG, "=");
                    else
                        av_log(avctx, AV_LOG_DEBUG, " ");
                }
            }
            av_log(avctx, AV_LOG_DEBUG, "\n");
        }
    }

    if ((avctx->debug & (FF_DEBUG_VIS_QP | FF_DEBUG_VIS_MB_TYPE)) ||
        (avctx->debug_mv)) {
        int mb_y;
        int i;
        int h_chroma_shift, v_chroma_shift, block_height;
#if FF_API_VISMV
        const int shift = 1 + quarter_sample;
        uint8_t *ptr;
        const int width          = avctx->width;
        const int height         = avctx->height;
#endif
        const int mv_sample_log2 = avctx->codec_id == AV_CODEC_ID_H264 || avctx->codec_id == AV_CODEC_ID_SVQ3 ? 2 : 1;
        const int mv_stride      = (mb_width << mv_sample_log2) +
                                   (avctx->codec->id == AV_CODEC_ID_H264 ? 0 : 1);

        *low_delay = 0; // needed to see the vectors without trashing the buffers

        avcodec_get_chroma_sub_sample(avctx->pix_fmt, &h_chroma_shift, &v_chroma_shift);

        av_frame_make_writable(pict);

        pict->opaque = NULL;
#if FF_API_VISMV
        ptr          = pict->data[0];
#endif
        block_height = 16 >> v_chroma_shift;

        for (mb_y = 0; mb_y < mb_height; mb_y++) {
            int mb_x;
            for (mb_x = 0; mb_x < mb_width; mb_x++) {
                const int mb_index = mb_x + mb_y * mb_stride;
#if FF_API_VISMV
                if ((avctx->debug_mv) && motion_val[0]) {
                    int type;
                    for (type = 0; type < 3; type++) {
                        int direction = 0;
                        switch (type) {
                        case 0:
                            if ((!(avctx->debug_mv & FF_DEBUG_VIS_MV_P_FOR)) ||
                                (pict->pict_type!= AV_PICTURE_TYPE_P))
                                continue;
                            direction = 0;
                            break;
                        case 1:
                            if ((!(avctx->debug_mv & FF_DEBUG_VIS_MV_B_FOR)) ||
                                (pict->pict_type!= AV_PICTURE_TYPE_B))
                                continue;
                            direction = 0;
                            break;
                        case 2:
                            if ((!(avctx->debug_mv & FF_DEBUG_VIS_MV_B_BACK)) ||
                                (pict->pict_type!= AV_PICTURE_TYPE_B))
                                continue;
                            direction = 1;
                            break;
                        }
                        if (!USES_LIST(mbtype_table[mb_index], direction))
                            continue;

                        if (IS_8X8(mbtype_table[mb_index])) {
                            int i;
                            for (i = 0; i < 4; i++) {
                                int sx = mb_x * 16 + 4 + 8 * (i & 1);
                                int sy = mb_y * 16 + 4 + 8 * (i >> 1);
                                int xy = (mb_x * 2 + (i & 1) +
                                          (mb_y * 2 + (i >> 1)) * mv_stride) << (mv_sample_log2 - 1);
                                int mx = (motion_val[direction][xy][0] >> shift) + sx;
                                int my = (motion_val[direction][xy][1] >> shift) + sy;
                                draw_arrow(ptr, sx, sy, mx, my, width,
                                           height, pict->linesize[0], 100, 0, direction);
                            }
                        } else if (IS_16X8(mbtype_table[mb_index])) {
                            int i;
                            for (i = 0; i < 2; i++) {
                                int sx = mb_x * 16 + 8;
                                int sy = mb_y * 16 + 4 + 8 * i;
                                int xy = (mb_x * 2 + (mb_y * 2 + i) * mv_stride) << (mv_sample_log2 - 1);
                                int mx = (motion_val[direction][xy][0] >> shift);
                                int my = (motion_val[direction][xy][1] >> shift);

                                if (IS_INTERLACED(mbtype_table[mb_index]))
                                    my *= 2;

                                draw_arrow(ptr, sx, sy, mx + sx, my + sy, width,
                                           height, pict->linesize[0], 100, 0, direction);
                            }
                        } else if (IS_8X16(mbtype_table[mb_index])) {
                            int i;
                            for (i = 0; i < 2; i++) {
                                int sx = mb_x * 16 + 4 + 8 * i;
                                int sy = mb_y * 16 + 8;
                                int xy = (mb_x * 2 + i + mb_y * 2 * mv_stride) << (mv_sample_log2 - 1);
                                int mx = motion_val[direction][xy][0] >> shift;
                                int my = motion_val[direction][xy][1] >> shift;

                                if (IS_INTERLACED(mbtype_table[mb_index]))
                                    my *= 2;

                                draw_arrow(ptr, sx, sy, mx + sx, my + sy, width,
                                           height, pict->linesize[0], 100, 0, direction);
                            }
                        } else {
                              int sx= mb_x * 16 + 8;
                              int sy= mb_y * 16 + 8;
                              int xy= (mb_x + mb_y * mv_stride) << mv_sample_log2;
                              int mx= (motion_val[direction][xy][0]>>shift) + sx;
                              int my= (motion_val[direction][xy][1]>>shift) + sy;
                              draw_arrow(ptr, sx, sy, mx, my, width, height, pict->linesize[0], 100, 0, direction);
                        }
                    }
                }
#endif
                if ((avctx->debug & FF_DEBUG_VIS_QP)) {
                    uint64_t c = (qscale_table[mb_index] * 128 / 31) *
                                 0x0101010101010101ULL;
                    int y;
                    for (y = 0; y < block_height; y++) {
                        *(uint64_t *)(pict->data[1] + 8 * mb_x +
                                      (block_height * mb_y + y) *
                                      pict->linesize[1]) = c;
                        *(uint64_t *)(pict->data[2] + 8 * mb_x +
                                      (block_height * mb_y + y) *
                                      pict->linesize[2]) = c;
                    }
                }
                if ((avctx->debug & FF_DEBUG_VIS_MB_TYPE) &&
                    motion_val[0]) {
                    int mb_type = mbtype_table[mb_index];
                    uint64_t u,v;
                    int y;
#define COLOR(theta, r) \
    u = (int)(128 + r * cos(theta * 3.141592 / 180)); \
    v = (int)(128 + r * sin(theta * 3.141592 / 180));


                    u = v = 128;
                    if (IS_PCM(mb_type)) {
                        COLOR(120, 48)
                    } else if ((IS_INTRA(mb_type) && IS_ACPRED(mb_type)) ||
                               IS_INTRA16x16(mb_type)) {
                        COLOR(30, 48)
                    } else if (IS_INTRA4x4(mb_type)) {
                        COLOR(90, 48)
                    } else if (IS_DIRECT(mb_type) && IS_SKIP(mb_type)) {
                        // COLOR(120, 48)
                    } else if (IS_DIRECT(mb_type)) {
                        COLOR(150, 48)
                    } else if (IS_GMC(mb_type) && IS_SKIP(mb_type)) {
                        COLOR(170, 48)
                    } else if (IS_GMC(mb_type)) {
                        COLOR(190, 48)
                    } else if (IS_SKIP(mb_type)) {
                        // COLOR(180, 48)
                    } else if (!USES_LIST(mb_type, 1)) {
                        COLOR(240, 48)
                    } else if (!USES_LIST(mb_type, 0)) {
                        COLOR(0, 48)
                    } else {
                        av_assert2(USES_LIST(mb_type, 0) && USES_LIST(mb_type, 1));
                        COLOR(300,48)
                    }

                    u *= 0x0101010101010101ULL;
                    v *= 0x0101010101010101ULL;
                    for (y = 0; y < block_height; y++) {
                        *(uint64_t *)(pict->data[1] + 8 * mb_x +
                                      (block_height * mb_y + y) * pict->linesize[1]) = u;
                        *(uint64_t *)(pict->data[2] + 8 * mb_x +
                                      (block_height * mb_y + y) * pict->linesize[2]) = v;
                    }

                    // segmentation
                    if (IS_8X8(mb_type) || IS_16X8(mb_type)) {
                        *(uint64_t *)(pict->data[0] + 16 * mb_x + 0 +
                                      (16 * mb_y + 8) * pict->linesize[0]) ^= 0x8080808080808080ULL;
                        *(uint64_t *)(pict->data[0] + 16 * mb_x + 8 +
                                      (16 * mb_y + 8) * pict->linesize[0]) ^= 0x8080808080808080ULL;
                    }
                    if (IS_8X8(mb_type) || IS_8X16(mb_type)) {
                        for (y = 0; y < 16; y++)
                            pict->data[0][16 * mb_x + 8 + (16 * mb_y + y) *
                                          pict->linesize[0]] ^= 0x80;
                    }
                    if (IS_8X8(mb_type) && mv_sample_log2 >= 2) {
                        int dm = 1 << (mv_sample_log2 - 2);
                        for (i = 0; i < 4; i++) {
                            int sx = mb_x * 16 + 8 * (i & 1);
                            int sy = mb_y * 16 + 8 * (i >> 1);
                            int xy = (mb_x * 2 + (i & 1) +
                                     (mb_y * 2 + (i >> 1)) * mv_stride) << (mv_sample_log2 - 1);
                            // FIXME bidir
                            int32_t *mv = (int32_t *) &motion_val[0][xy];
                            if (mv[0] != mv[dm] ||
                                mv[dm * mv_stride] != mv[dm * (mv_stride + 1)])
                                for (y = 0; y < 8; y++)
                                    pict->data[0][sx + 4 + (sy + y) * pict->linesize[0]] ^= 0x80;
                            if (mv[0] != mv[dm * mv_stride] || mv[dm] != mv[dm * (mv_stride + 1)])
                                *(uint64_t *)(pict->data[0] + sx + (sy + 4) *
                                              pict->linesize[0]) ^= 0x8080808080808080ULL;
                        }
                    }

                    if (IS_INTERLACED(mb_type) &&
                        avctx->codec->id == AV_CODEC_ID_H264) {
                        // hmm
                    }
                }
                if (mbskip_table)
                    mbskip_table[mb_index] = 0;
            }
        }
    }
}

void ff_print_debug_info(MpegEncContext *s, Picture *p, AVFrame *pict)
{
    ff_print_debug_info2(s->avctx, pict, s->mbskip_table, p->mb_type,
                         p->qscale_table, p->motion_val, &s->low_delay,
                         s->mb_width, s->mb_height, s->mb_stride, s->quarter_sample);
}

int ff_mpv_export_qp_table(MpegEncContext *s, AVFrame *f, Picture *p, int qp_type)
{
    AVBufferRef *ref = av_buffer_ref(p->qscale_table_buf);
    int offset = 2*s->mb_stride + 1;
    if(!ref)
        return AVERROR(ENOMEM);
    av_assert0(ref->size >= offset + s->mb_stride * ((f->height+15)/16));
    ref->size -= offset;
    ref->data += offset;
    return av_frame_set_qp_table(f, ref, s->mb_stride, qp_type);
}

static inline int hpel_motion_lowres(MpegEncContext *s,
                                     uint8_t *dest, uint8_t *src,
                                     int field_based, int field_select,
                                     int src_x, int src_y,
                                     int width, int height, ptrdiff_t stride,
                                     int h_edge_pos, int v_edge_pos,
                                     int w, int h, h264_chroma_mc_func *pix_op,
                                     int motion_x, int motion_y)
{
    const int lowres   = s->avctx->lowres;
    const int op_index = FFMIN(lowres, 3);
    const int s_mask   = (2 << lowres) - 1;
    int emu = 0;
    int sx, sy;

    if (s->quarter_sample) {
        motion_x /= 2;
        motion_y /= 2;
    }

    sx = motion_x & s_mask;
    sy = motion_y & s_mask;
    src_x += motion_x >> lowres + 1;
    src_y += motion_y >> lowres + 1;

    src   += src_y * stride + src_x;

    if ((unsigned)src_x > FFMAX( h_edge_pos - (!!sx) - w,                 0) ||
        (unsigned)src_y > FFMAX((v_edge_pos >> field_based) - (!!sy) - h, 0)) {
        s->vdsp.emulated_edge_mc(s->edge_emu_buffer, src,
                                 s->linesize, s->linesize,
                                 w + 1, (h + 1) << field_based,
                                 src_x, src_y   << field_based,
                                 h_edge_pos, v_edge_pos);
        src = s->edge_emu_buffer;
        emu = 1;
    }

    sx = (sx << 2) >> lowres;
    sy = (sy << 2) >> lowres;
    if (field_select)
        src += s->linesize;
    pix_op[op_index](dest, src, stride, h, sx, sy);
    return emu;
}

/* apply one mpeg motion vector to the three components */
static av_always_inline void mpeg_motion_lowres(MpegEncContext *s,
                                                uint8_t *dest_y,
                                                uint8_t *dest_cb,
                                                uint8_t *dest_cr,
                                                int field_based,
                                                int bottom_field,
                                                int field_select,
                                                uint8_t **ref_picture,
                                                h264_chroma_mc_func *pix_op,
                                                int motion_x, int motion_y,
                                                int h, int mb_y)
{
    uint8_t *ptr_y, *ptr_cb, *ptr_cr;
    int mx, my, src_x, src_y, uvsrc_x, uvsrc_y, sx, sy, uvsx, uvsy;
    ptrdiff_t uvlinesize, linesize;
    const int lowres     = s->avctx->lowres;
    const int op_index   = FFMIN(lowres-1+s->chroma_x_shift, 3);
    const int block_s    = 8>>lowres;
    const int s_mask     = (2 << lowres) - 1;
    const int h_edge_pos = s->h_edge_pos >> lowres;
    const int v_edge_pos = s->v_edge_pos >> lowres;
    linesize   = s->current_picture.f->linesize[0] << field_based;
    uvlinesize = s->current_picture.f->linesize[1] << field_based;

    // FIXME obviously not perfect but qpel will not work in lowres anyway
    if (s->quarter_sample) {
        motion_x /= 2;
        motion_y /= 2;
    }

    if(field_based){
        motion_y += (bottom_field - field_select)*((1 << lowres)-1);
    }

    sx = motion_x & s_mask;
    sy = motion_y & s_mask;
    src_x = s->mb_x * 2 * block_s + (motion_x >> lowres + 1);
    src_y = (mb_y * 2 * block_s >> field_based) + (motion_y >> lowres + 1);

    if (s->out_format == FMT_H263) {
        uvsx    = ((motion_x >> 1) & s_mask) | (sx & 1);
        uvsy    = ((motion_y >> 1) & s_mask) | (sy & 1);
        uvsrc_x = src_x >> 1;
        uvsrc_y = src_y >> 1;
    } else if (s->out_format == FMT_H261) {
        // even chroma mv's are full pel in H261
        mx      = motion_x / 4;
        my      = motion_y / 4;
        uvsx    = (2 * mx) & s_mask;
        uvsy    = (2 * my) & s_mask;
        uvsrc_x = s->mb_x * block_s + (mx >> lowres);
        uvsrc_y =    mb_y * block_s + (my >> lowres);
    } else {
        if(s->chroma_y_shift){
            mx      = motion_x / 2;
            my      = motion_y / 2;
            uvsx    = mx & s_mask;
            uvsy    = my & s_mask;
            uvsrc_x = s->mb_x * block_s                 + (mx >> lowres + 1);
            uvsrc_y =   (mb_y * block_s >> field_based) + (my >> lowres + 1);
        } else {
            if(s->chroma_x_shift){
            //Chroma422
                mx = motion_x / 2;
                uvsx = mx & s_mask;
                uvsy = motion_y & s_mask;
                uvsrc_y = src_y;
                uvsrc_x = s->mb_x*block_s               + (mx >> (lowres+1));
            } else {
            //Chroma444
                uvsx = motion_x & s_mask;
                uvsy = motion_y & s_mask;
                uvsrc_x = src_x;
                uvsrc_y = src_y;
            }
        }
    }

    ptr_y  = ref_picture[0] + src_y   * linesize   + src_x;
    ptr_cb = ref_picture[1] + uvsrc_y * uvlinesize + uvsrc_x;
    ptr_cr = ref_picture[2] + uvsrc_y * uvlinesize + uvsrc_x;

    if ((unsigned) src_x > FFMAX( h_edge_pos - (!!sx) - 2 * block_s,       0) || uvsrc_y<0 ||
        (unsigned) src_y > FFMAX((v_edge_pos >> field_based) - (!!sy) - h, 0)) {
        s->vdsp.emulated_edge_mc(s->edge_emu_buffer, ptr_y,
                                 linesize >> field_based, linesize >> field_based,
                                 17, 17 + field_based,
                                src_x, src_y << field_based, h_edge_pos,
                                v_edge_pos);
        ptr_y = s->edge_emu_buffer;
        if (!CONFIG_GRAY || !(s->avctx->flags & CODEC_FLAG_GRAY)) {
            uint8_t *ubuf = s->edge_emu_buffer + 18 * s->linesize;
            uint8_t *vbuf =ubuf + 9 * s->uvlinesize;
            s->vdsp.emulated_edge_mc(ubuf,  ptr_cb,
                                     uvlinesize >> field_based, uvlinesize >> field_based,
                                     9, 9 + field_based,
                                    uvsrc_x, uvsrc_y << field_based,
                                    h_edge_pos >> 1, v_edge_pos >> 1);
            s->vdsp.emulated_edge_mc(vbuf,  ptr_cr,
                                     uvlinesize >> field_based,uvlinesize >> field_based,
                                     9, 9 + field_based,
                                    uvsrc_x, uvsrc_y << field_based,
                                    h_edge_pos >> 1, v_edge_pos >> 1);
            ptr_cb = ubuf;
            ptr_cr = vbuf;
        }
    }

    // FIXME use this for field pix too instead of the obnoxious hack which changes picture.f->data
    if (bottom_field) {
        dest_y  += s->linesize;
        dest_cb += s->uvlinesize;
        dest_cr += s->uvlinesize;
    }

    if (field_select) {
        ptr_y   += s->linesize;
        ptr_cb  += s->uvlinesize;
        ptr_cr  += s->uvlinesize;
    }

    sx = (sx << 2) >> lowres;
    sy = (sy << 2) >> lowres;
    pix_op[lowres - 1](dest_y, ptr_y, linesize, h, sx, sy);

    if (!CONFIG_GRAY || !(s->avctx->flags & CODEC_FLAG_GRAY)) {
        int hc = s->chroma_y_shift ? (h+1-bottom_field)>>1 : h;
        uvsx = (uvsx << 2) >> lowres;
        uvsy = (uvsy << 2) >> lowres;
        if (hc) {
            pix_op[op_index](dest_cb, ptr_cb, uvlinesize, hc, uvsx, uvsy);
            pix_op[op_index](dest_cr, ptr_cr, uvlinesize, hc, uvsx, uvsy);
        }
    }
    // FIXME h261 lowres loop filter
}

static inline void chroma_4mv_motion_lowres(MpegEncContext *s,
                                            uint8_t *dest_cb, uint8_t *dest_cr,
                                            uint8_t **ref_picture,
                                            h264_chroma_mc_func * pix_op,
                                            int mx, int my)
{
    const int lowres     = s->avctx->lowres;
    const int op_index   = FFMIN(lowres, 3);
    const int block_s    = 8 >> lowres;
    const int s_mask     = (2 << lowres) - 1;
    const int h_edge_pos = s->h_edge_pos >> lowres + 1;
    const int v_edge_pos = s->v_edge_pos >> lowres + 1;
    int emu = 0, src_x, src_y, sx, sy;
    ptrdiff_t offset;
    uint8_t *ptr;

    if (s->quarter_sample) {
        mx /= 2;
        my /= 2;
    }

    /* In case of 8X8, we construct a single chroma motion vector
       with a special rounding */
    mx = ff_h263_round_chroma(mx);
    my = ff_h263_round_chroma(my);

    sx = mx & s_mask;
    sy = my & s_mask;
    src_x = s->mb_x * block_s + (mx >> lowres + 1);
    src_y = s->mb_y * block_s + (my >> lowres + 1);

    offset = src_y * s->uvlinesize + src_x;
    ptr = ref_picture[1] + offset;
    if ((unsigned) src_x > FFMAX(h_edge_pos - (!!sx) - block_s, 0) ||
        (unsigned) src_y > FFMAX(v_edge_pos - (!!sy) - block_s, 0)) {
        s->vdsp.emulated_edge_mc(s->edge_emu_buffer, ptr,
                                 s->uvlinesize, s->uvlinesize,
                                 9, 9,
                                 src_x, src_y, h_edge_pos, v_edge_pos);
        ptr = s->edge_emu_buffer;
        emu = 1;
    }
    sx = (sx << 2) >> lowres;
    sy = (sy << 2) >> lowres;
    pix_op[op_index](dest_cb, ptr, s->uvlinesize, block_s, sx, sy);

    ptr = ref_picture[2] + offset;
    if (emu) {
        s->vdsp.emulated_edge_mc(s->edge_emu_buffer, ptr,
                                 s->uvlinesize, s->uvlinesize,
                                 9, 9,
                                 src_x, src_y, h_edge_pos, v_edge_pos);
        ptr = s->edge_emu_buffer;
    }
    pix_op[op_index](dest_cr, ptr, s->uvlinesize, block_s, sx, sy);
}

/**
 * motion compensation of a single macroblock
 * @param s context
 * @param dest_y luma destination pointer
 * @param dest_cb chroma cb/u destination pointer
 * @param dest_cr chroma cr/v destination pointer
 * @param dir direction (0->forward, 1->backward)
 * @param ref_picture array[3] of pointers to the 3 planes of the reference picture
 * @param pix_op halfpel motion compensation function (average or put normally)
 * the motion vectors are taken from s->mv and the MV type from s->mv_type
 */
static inline void MPV_motion_lowres(MpegEncContext *s,
                                     uint8_t *dest_y, uint8_t *dest_cb,
                                     uint8_t *dest_cr,
                                     int dir, uint8_t **ref_picture,
                                     h264_chroma_mc_func *pix_op)
{
    int mx, my;
    int mb_x, mb_y, i;
    const int lowres  = s->avctx->lowres;
    const int block_s = 8 >>lowres;

    mb_x = s->mb_x;
    mb_y = s->mb_y;

    switch (s->mv_type) {
    case MV_TYPE_16X16:
        mpeg_motion_lowres(s, dest_y, dest_cb, dest_cr,
                           0, 0, 0,
                           ref_picture, pix_op,
                           s->mv[dir][0][0], s->mv[dir][0][1],
                           2 * block_s, mb_y);
        break;
    case MV_TYPE_8X8:
        mx = 0;
        my = 0;
        for (i = 0; i < 4; i++) {
            hpel_motion_lowres(s, dest_y + ((i & 1) + (i >> 1) *
                               s->linesize) * block_s,
                               ref_picture[0], 0, 0,
                               (2 * mb_x + (i & 1)) * block_s,
                               (2 * mb_y + (i >> 1)) * block_s,
                               s->width, s->height, s->linesize,
                               s->h_edge_pos >> lowres, s->v_edge_pos >> lowres,
                               block_s, block_s, pix_op,
                               s->mv[dir][i][0], s->mv[dir][i][1]);

            mx += s->mv[dir][i][0];
            my += s->mv[dir][i][1];
        }

        if (!CONFIG_GRAY || !(s->avctx->flags & CODEC_FLAG_GRAY))
            chroma_4mv_motion_lowres(s, dest_cb, dest_cr, ref_picture,
                                     pix_op, mx, my);
        break;
    case MV_TYPE_FIELD:
        if (s->picture_structure == PICT_FRAME) {
            /* top field */
            mpeg_motion_lowres(s, dest_y, dest_cb, dest_cr,
                               1, 0, s->field_select[dir][0],
                               ref_picture, pix_op,
                               s->mv[dir][0][0], s->mv[dir][0][1],
                               block_s, mb_y);
            /* bottom field */
            mpeg_motion_lowres(s, dest_y, dest_cb, dest_cr,
                               1, 1, s->field_select[dir][1],
                               ref_picture, pix_op,
                               s->mv[dir][1][0], s->mv[dir][1][1],
                               block_s, mb_y);
        } else {
            if (s->picture_structure != s->field_select[dir][0] + 1 &&
                s->pict_type != AV_PICTURE_TYPE_B && !s->first_field) {
                ref_picture = s->current_picture_ptr->f->data;

            }
            mpeg_motion_lowres(s, dest_y, dest_cb, dest_cr,
                               0, 0, s->field_select[dir][0],
                               ref_picture, pix_op,
                               s->mv[dir][0][0],
                               s->mv[dir][0][1], 2 * block_s, mb_y >> 1);
            }
        break;
    case MV_TYPE_16X8:
        for (i = 0; i < 2; i++) {
            uint8_t **ref2picture;

            if (s->picture_structure == s->field_select[dir][i] + 1 ||
                s->pict_type == AV_PICTURE_TYPE_B || s->first_field) {
                ref2picture = ref_picture;
            } else {
                ref2picture = s->current_picture_ptr->f->data;
            }

            mpeg_motion_lowres(s, dest_y, dest_cb, dest_cr,
                               0, 0, s->field_select[dir][i],
                               ref2picture, pix_op,
                               s->mv[dir][i][0], s->mv[dir][i][1] +
                               2 * block_s * i, block_s, mb_y >> 1);

            dest_y  +=  2 * block_s *  s->linesize;
            dest_cb += (2 * block_s >> s->chroma_y_shift) * s->uvlinesize;
            dest_cr += (2 * block_s >> s->chroma_y_shift) * s->uvlinesize;
        }
        break;
    case MV_TYPE_DMV:
        if (s->picture_structure == PICT_FRAME) {
            for (i = 0; i < 2; i++) {
                int j;
                for (j = 0; j < 2; j++) {
                    mpeg_motion_lowres(s, dest_y, dest_cb, dest_cr,
                                       1, j, j ^ i,
                                       ref_picture, pix_op,
                                       s->mv[dir][2 * i + j][0],
                                       s->mv[dir][2 * i + j][1],
                                       block_s, mb_y);
                }
                pix_op = s->h264chroma.avg_h264_chroma_pixels_tab;
            }
        } else {
            for (i = 0; i < 2; i++) {
                mpeg_motion_lowres(s, dest_y, dest_cb, dest_cr,
                                   0, 0, s->picture_structure != i + 1,
                                   ref_picture, pix_op,
                                   s->mv[dir][2 * i][0],s->mv[dir][2 * i][1],
                                   2 * block_s, mb_y >> 1);

                // after put we make avg of the same block
                pix_op = s->h264chroma.avg_h264_chroma_pixels_tab;

                // opposite parity is always in the same
                // frame if this is second field
                if (!s->first_field) {
                    ref_picture = s->current_picture_ptr->f->data;
                }
            }
        }
        break;
    default:
        av_assert2(0);
    }
}

/**
 * find the lowest MB row referenced in the MVs
 */
int ff_mpv_lowest_referenced_row(MpegEncContext *s, int dir)
{
    int my_max = INT_MIN, my_min = INT_MAX, qpel_shift = !s->quarter_sample;
    int my, off, i, mvs;

    if (s->picture_structure != PICT_FRAME || s->mcsel)
        goto unhandled;

    switch (s->mv_type) {
        case MV_TYPE_16X16:
            mvs = 1;
            break;
        case MV_TYPE_16X8:
            mvs = 2;
            break;
        case MV_TYPE_8X8:
            mvs = 4;
            break;
        default:
            goto unhandled;
    }

    for (i = 0; i < mvs; i++) {
        my = s->mv[dir][i][1];
        my_max = FFMAX(my_max, my);
        my_min = FFMIN(my_min, my);
    }

    off = ((FFMAX(-my_min, my_max)<<qpel_shift) + 63) >> 6;

    return av_clip(s->mb_y + off, 0, s->mb_height - 1);
unhandled:
    return s->mb_height-1;
}

/* put block[] to dest[] */
static inline void put_dct(MpegEncContext *s,
                           int16_t *block, int i, uint8_t *dest, int line_size, int qscale)
{
    s->dct_unquantize_intra(s, block, i, qscale);
    s->idsp.idct_put(dest, line_size, block);
}

/* add block[] to dest[] */
static inline void add_dct(MpegEncContext *s,
                           int16_t *block, int i, uint8_t *dest, int line_size)
{
    if (s->block_last_index[i] >= 0) {
        s->idsp.idct_add(dest, line_size, block);
    }
}

static inline void add_dequant_dct(MpegEncContext *s,
                           int16_t *block, int i, uint8_t *dest, int line_size, int qscale)
{
    if (s->block_last_index[i] >= 0) {
        s->dct_unquantize_inter(s, block, i, qscale);

        s->idsp.idct_add(dest, line_size, block);
    }
}

/**
 * Clean dc, ac, coded_block for the current non-intra MB.
 */
void ff_clean_intra_table_entries(MpegEncContext *s)
{
    int wrap = s->b8_stride;
    int xy = s->block_index[0];

    s->dc_val[0][xy           ] =
    s->dc_val[0][xy + 1       ] =
    s->dc_val[0][xy     + wrap] =
    s->dc_val[0][xy + 1 + wrap] = 1024;
    /* ac pred */
    memset(s->ac_val[0][xy       ], 0, 32 * sizeof(int16_t));
    memset(s->ac_val[0][xy + wrap], 0, 32 * sizeof(int16_t));
    if (s->msmpeg4_version>=3) {
        s->coded_block[xy           ] =
        s->coded_block[xy + 1       ] =
        s->coded_block[xy     + wrap] =
        s->coded_block[xy + 1 + wrap] = 0;
    }
    /* chroma */
    wrap = s->mb_stride;
    xy = s->mb_x + s->mb_y * wrap;
    s->dc_val[1][xy] =
    s->dc_val[2][xy] = 1024;
    /* ac pred */
    memset(s->ac_val[1][xy], 0, 16 * sizeof(int16_t));
    memset(s->ac_val[2][xy], 0, 16 * sizeof(int16_t));

    s->mbintra_table[xy]= 0;
}

/* generic function called after a macroblock has been parsed by the
   decoder or after it has been encoded by the encoder.

   Important variables used:
   s->mb_intra : true if intra macroblock
   s->mv_dir   : motion vector direction
   s->mv_type  : motion vector type
   s->mv       : motion vector
   s->interlaced_dct : true if interlaced dct used (mpeg2)
 */
static av_always_inline
void mpv_decode_mb_internal(MpegEncContext *s, int16_t block[12][64],
                            int lowres_flag, int is_mpeg12)
{
    const int mb_xy = s->mb_y * s->mb_stride + s->mb_x;

    if (CONFIG_XVMC &&
        s->avctx->hwaccel && s->avctx->hwaccel->decode_mb) {
        s->avctx->hwaccel->decode_mb(s);//xvmc uses pblocks
        return;
    }

    if(s->avctx->debug&FF_DEBUG_DCT_COEFF) {
       /* print DCT coefficients */
       int i,j;
       av_log(s->avctx, AV_LOG_DEBUG, "DCT coeffs of MB at %dx%d:\n", s->mb_x, s->mb_y);
       for(i=0; i<6; i++){
           for(j=0; j<64; j++){
               av_log(s->avctx, AV_LOG_DEBUG, "%5d",
                      block[i][s->idsp.idct_permutation[j]]);
           }
           av_log(s->avctx, AV_LOG_DEBUG, "\n");
       }
    }

    s->current_picture.qscale_table[mb_xy] = s->qscale;

    /* update DC predictors for P macroblocks */
    if (!s->mb_intra) {
        if (!is_mpeg12 && (s->h263_pred || s->h263_aic)) {
            if(s->mbintra_table[mb_xy])
                ff_clean_intra_table_entries(s);
        } else {
            s->last_dc[0] =
            s->last_dc[1] =
            s->last_dc[2] = 128 << s->intra_dc_precision;
        }
    }
    else if (!is_mpeg12 && (s->h263_pred || s->h263_aic))
        s->mbintra_table[mb_xy]=1;

    if ((s->avctx->flags & CODEC_FLAG_PSNR) || s->avctx->frame_skip_threshold || s->avctx->frame_skip_factor ||
        !(s->encoding && (s->intra_only || s->pict_type == AV_PICTURE_TYPE_B) &&
          s->avctx->mb_decision != FF_MB_DECISION_RD)) { // FIXME precalc
        uint8_t *dest_y, *dest_cb, *dest_cr;
        int dct_linesize, dct_offset;
        op_pixels_func (*op_pix)[4];
        qpel_mc_func (*op_qpix)[16];
        const int linesize   = s->current_picture.f->linesize[0]; //not s->linesize as this would be wrong for field pics
        const int uvlinesize = s->current_picture.f->linesize[1];
        const int readable= s->pict_type != AV_PICTURE_TYPE_B || s->encoding || s->avctx->draw_horiz_band || lowres_flag;
        const int block_size= lowres_flag ? 8>>s->avctx->lowres : 8;

        /* avoid copy if macroblock skipped in last frame too */
        /* skip only during decoding as we might trash the buffers during encoding a bit */
        if(!s->encoding){
            uint8_t *mbskip_ptr = &s->mbskip_table[mb_xy];

            if (s->mb_skipped) {
                s->mb_skipped= 0;
                av_assert2(s->pict_type!=AV_PICTURE_TYPE_I);
                *mbskip_ptr = 1;
            } else if(!s->current_picture.reference) {
                *mbskip_ptr = 1;
            } else{
                *mbskip_ptr = 0; /* not skipped */
            }
        }

        dct_linesize = linesize << s->interlaced_dct;
        dct_offset   = s->interlaced_dct ? linesize : linesize * block_size;

        if(readable){
            dest_y=  s->dest[0];
            dest_cb= s->dest[1];
            dest_cr= s->dest[2];
        }else{
            dest_y = s->sc.b_scratchpad;
            dest_cb= s->sc.b_scratchpad+16*linesize;
            dest_cr= s->sc.b_scratchpad+32*linesize;
        }

        if (!s->mb_intra) {
            /* motion handling */
            /* decoding or more than one mb_type (MC was already done otherwise) */
            if(!s->encoding){

                if(HAVE_THREADS && s->avctx->active_thread_type&FF_THREAD_FRAME) {
                    if (s->mv_dir & MV_DIR_FORWARD) {
                        ff_thread_await_progress(&s->last_picture_ptr->tf,
                                                 ff_mpv_lowest_referenced_row(s, 0),
                                                 0);
                    }
                    if (s->mv_dir & MV_DIR_BACKWARD) {
                        ff_thread_await_progress(&s->next_picture_ptr->tf,
                                                 ff_mpv_lowest_referenced_row(s, 1),
                                                 0);
                    }
                }

                if(lowres_flag){
                    h264_chroma_mc_func *op_pix = s->h264chroma.put_h264_chroma_pixels_tab;

                    if (s->mv_dir & MV_DIR_FORWARD) {
                        MPV_motion_lowres(s, dest_y, dest_cb, dest_cr, 0, s->last_picture.f->data, op_pix);
                        op_pix = s->h264chroma.avg_h264_chroma_pixels_tab;
                    }
                    if (s->mv_dir & MV_DIR_BACKWARD) {
                        MPV_motion_lowres(s, dest_y, dest_cb, dest_cr, 1, s->next_picture.f->data, op_pix);
                    }
                }else{
                    op_qpix = s->me.qpel_put;
                    if ((!s->no_rounding) || s->pict_type==AV_PICTURE_TYPE_B){
                        op_pix = s->hdsp.put_pixels_tab;
                    }else{
                        op_pix = s->hdsp.put_no_rnd_pixels_tab;
                    }
                    if (s->mv_dir & MV_DIR_FORWARD) {
                        ff_mpv_motion(s, dest_y, dest_cb, dest_cr, 0, s->last_picture.f->data, op_pix, op_qpix);
                        op_pix = s->hdsp.avg_pixels_tab;
                        op_qpix= s->me.qpel_avg;
                    }
                    if (s->mv_dir & MV_DIR_BACKWARD) {
                        ff_mpv_motion(s, dest_y, dest_cb, dest_cr, 1, s->next_picture.f->data, op_pix, op_qpix);
                    }
                }
            }

            /* skip dequant / idct if we are really late ;) */
            if(s->avctx->skip_idct){
                if(  (s->avctx->skip_idct >= AVDISCARD_NONREF && s->pict_type == AV_PICTURE_TYPE_B)
                   ||(s->avctx->skip_idct >= AVDISCARD_NONKEY && s->pict_type != AV_PICTURE_TYPE_I)
                   || s->avctx->skip_idct >= AVDISCARD_ALL)
                    goto skip_idct;
            }

            /* add dct residue */
            if(s->encoding || !(   s->msmpeg4_version || s->codec_id==AV_CODEC_ID_MPEG1VIDEO || s->codec_id==AV_CODEC_ID_MPEG2VIDEO
                                || (s->codec_id==AV_CODEC_ID_MPEG4 && !s->mpeg_quant))){
                add_dequant_dct(s, block[0], 0, dest_y                          , dct_linesize, s->qscale);
                add_dequant_dct(s, block[1], 1, dest_y              + block_size, dct_linesize, s->qscale);
                add_dequant_dct(s, block[2], 2, dest_y + dct_offset             , dct_linesize, s->qscale);
                add_dequant_dct(s, block[3], 3, dest_y + dct_offset + block_size, dct_linesize, s->qscale);

                if (!CONFIG_GRAY || !(s->avctx->flags & CODEC_FLAG_GRAY)) {
                    if (s->chroma_y_shift){
                        add_dequant_dct(s, block[4], 4, dest_cb, uvlinesize, s->chroma_qscale);
                        add_dequant_dct(s, block[5], 5, dest_cr, uvlinesize, s->chroma_qscale);
                    }else{
                        dct_linesize >>= 1;
                        dct_offset >>=1;
                        add_dequant_dct(s, block[4], 4, dest_cb,              dct_linesize, s->chroma_qscale);
                        add_dequant_dct(s, block[5], 5, dest_cr,              dct_linesize, s->chroma_qscale);
                        add_dequant_dct(s, block[6], 6, dest_cb + dct_offset, dct_linesize, s->chroma_qscale);
                        add_dequant_dct(s, block[7], 7, dest_cr + dct_offset, dct_linesize, s->chroma_qscale);
                    }
                }
            } else if(is_mpeg12 || (s->codec_id != AV_CODEC_ID_WMV2)){
                add_dct(s, block[0], 0, dest_y                          , dct_linesize);
                add_dct(s, block[1], 1, dest_y              + block_size, dct_linesize);
                add_dct(s, block[2], 2, dest_y + dct_offset             , dct_linesize);
                add_dct(s, block[3], 3, dest_y + dct_offset + block_size, dct_linesize);

                if (!CONFIG_GRAY || !(s->avctx->flags & CODEC_FLAG_GRAY)) {
                    if(s->chroma_y_shift){//Chroma420
                        add_dct(s, block[4], 4, dest_cb, uvlinesize);
                        add_dct(s, block[5], 5, dest_cr, uvlinesize);
                    }else{
                        //chroma422
                        dct_linesize = uvlinesize << s->interlaced_dct;
                        dct_offset   = s->interlaced_dct ? uvlinesize : uvlinesize*block_size;

                        add_dct(s, block[4], 4, dest_cb, dct_linesize);
                        add_dct(s, block[5], 5, dest_cr, dct_linesize);
                        add_dct(s, block[6], 6, dest_cb+dct_offset, dct_linesize);
                        add_dct(s, block[7], 7, dest_cr+dct_offset, dct_linesize);
                        if(!s->chroma_x_shift){//Chroma444
                            add_dct(s, block[8], 8, dest_cb+block_size, dct_linesize);
                            add_dct(s, block[9], 9, dest_cr+block_size, dct_linesize);
                            add_dct(s, block[10], 10, dest_cb+block_size+dct_offset, dct_linesize);
                            add_dct(s, block[11], 11, dest_cr+block_size+dct_offset, dct_linesize);
                        }
                    }
                }//fi gray
            }
            else if (CONFIG_WMV2_DECODER || CONFIG_WMV2_ENCODER) {
                ff_wmv2_add_mb(s, block, dest_y, dest_cb, dest_cr);
            }
        } else {
            /* dct only in intra block */
            if(s->encoding || !(s->codec_id==AV_CODEC_ID_MPEG1VIDEO || s->codec_id==AV_CODEC_ID_MPEG2VIDEO)){
                put_dct(s, block[0], 0, dest_y                          , dct_linesize, s->qscale);
                put_dct(s, block[1], 1, dest_y              + block_size, dct_linesize, s->qscale);
                put_dct(s, block[2], 2, dest_y + dct_offset             , dct_linesize, s->qscale);
                put_dct(s, block[3], 3, dest_y + dct_offset + block_size, dct_linesize, s->qscale);

                if (!CONFIG_GRAY || !(s->avctx->flags & CODEC_FLAG_GRAY)) {
                    if(s->chroma_y_shift){
                        put_dct(s, block[4], 4, dest_cb, uvlinesize, s->chroma_qscale);
                        put_dct(s, block[5], 5, dest_cr, uvlinesize, s->chroma_qscale);
                    }else{
                        dct_offset >>=1;
                        dct_linesize >>=1;
                        put_dct(s, block[4], 4, dest_cb,              dct_linesize, s->chroma_qscale);
                        put_dct(s, block[5], 5, dest_cr,              dct_linesize, s->chroma_qscale);
                        put_dct(s, block[6], 6, dest_cb + dct_offset, dct_linesize, s->chroma_qscale);
                        put_dct(s, block[7], 7, dest_cr + dct_offset, dct_linesize, s->chroma_qscale);
                    }
                }
            }else{
                s->idsp.idct_put(dest_y,                           dct_linesize, block[0]);
                s->idsp.idct_put(dest_y              + block_size, dct_linesize, block[1]);
                s->idsp.idct_put(dest_y + dct_offset,              dct_linesize, block[2]);
                s->idsp.idct_put(dest_y + dct_offset + block_size, dct_linesize, block[3]);

                if (!CONFIG_GRAY || !(s->avctx->flags & CODEC_FLAG_GRAY)) {
                    if(s->chroma_y_shift){
                        s->idsp.idct_put(dest_cb, uvlinesize, block[4]);
                        s->idsp.idct_put(dest_cr, uvlinesize, block[5]);
                    }else{

                        dct_linesize = uvlinesize << s->interlaced_dct;
                        dct_offset   = s->interlaced_dct ? uvlinesize : uvlinesize*block_size;

                        s->idsp.idct_put(dest_cb,              dct_linesize, block[4]);
                        s->idsp.idct_put(dest_cr,              dct_linesize, block[5]);
                        s->idsp.idct_put(dest_cb + dct_offset, dct_linesize, block[6]);
                        s->idsp.idct_put(dest_cr + dct_offset, dct_linesize, block[7]);
                        if(!s->chroma_x_shift){//Chroma444
                            s->idsp.idct_put(dest_cb + block_size,              dct_linesize, block[8]);
                            s->idsp.idct_put(dest_cr + block_size,              dct_linesize, block[9]);
                            s->idsp.idct_put(dest_cb + block_size + dct_offset, dct_linesize, block[10]);
                            s->idsp.idct_put(dest_cr + block_size + dct_offset, dct_linesize, block[11]);
                        }
                    }
                }//gray
            }
        }
skip_idct:
        if(!readable){
            s->hdsp.put_pixels_tab[0][0](s->dest[0], dest_y ,   linesize,16);
            if (!CONFIG_GRAY || !(s->avctx->flags & CODEC_FLAG_GRAY)) {
                s->hdsp.put_pixels_tab[s->chroma_x_shift][0](s->dest[1], dest_cb, uvlinesize,16 >> s->chroma_y_shift);
                s->hdsp.put_pixels_tab[s->chroma_x_shift][0](s->dest[2], dest_cr, uvlinesize,16 >> s->chroma_y_shift);
            }
        }
    }
}

void ff_mpv_decode_mb(MpegEncContext *s, int16_t block[12][64])
{
#if !CONFIG_SMALL
    if(s->out_format == FMT_MPEG1) {
        if(s->avctx->lowres) mpv_decode_mb_internal(s, block, 1, 1);
        else                 mpv_decode_mb_internal(s, block, 0, 1);
    } else
#endif
    if(s->avctx->lowres) mpv_decode_mb_internal(s, block, 1, 0);
    else                  mpv_decode_mb_internal(s, block, 0, 0);
}

void ff_mpeg_draw_horiz_band(MpegEncContext *s, int y, int h)
{
    ff_draw_horiz_band(s->avctx, s->current_picture_ptr->f,
                       s->last_picture_ptr ? s->last_picture_ptr->f : NULL, y, h, s->picture_structure,
                       s->first_field, s->low_delay);
}

void ff_init_block_index(MpegEncContext *s){ //FIXME maybe rename
    const int linesize   = s->current_picture.f->linesize[0]; //not s->linesize as this would be wrong for field pics
    const int uvlinesize = s->current_picture.f->linesize[1];
    const int mb_size= 4 - s->avctx->lowres;

    s->block_index[0]= s->b8_stride*(s->mb_y*2    ) - 2 + s->mb_x*2;
    s->block_index[1]= s->b8_stride*(s->mb_y*2    ) - 1 + s->mb_x*2;
    s->block_index[2]= s->b8_stride*(s->mb_y*2 + 1) - 2 + s->mb_x*2;
    s->block_index[3]= s->b8_stride*(s->mb_y*2 + 1) - 1 + s->mb_x*2;
    s->block_index[4]= s->mb_stride*(s->mb_y + 1)                + s->b8_stride*s->mb_height*2 + s->mb_x - 1;
    s->block_index[5]= s->mb_stride*(s->mb_y + s->mb_height + 2) + s->b8_stride*s->mb_height*2 + s->mb_x - 1;
    //block_index is not used by mpeg2, so it is not affected by chroma_format

    s->dest[0] = s->current_picture.f->data[0] + (int)((s->mb_x - 1U) <<  mb_size);
    s->dest[1] = s->current_picture.f->data[1] + (int)((s->mb_x - 1U) << (mb_size - s->chroma_x_shift));
    s->dest[2] = s->current_picture.f->data[2] + (int)((s->mb_x - 1U) << (mb_size - s->chroma_x_shift));

    if(!(s->pict_type==AV_PICTURE_TYPE_B && s->avctx->draw_horiz_band && s->picture_structure==PICT_FRAME))
    {
        if(s->picture_structure==PICT_FRAME){
        s->dest[0] += s->mb_y *   linesize << mb_size;
        s->dest[1] += s->mb_y * uvlinesize << (mb_size - s->chroma_y_shift);
        s->dest[2] += s->mb_y * uvlinesize << (mb_size - s->chroma_y_shift);
        }else{
            s->dest[0] += (s->mb_y>>1) *   linesize << mb_size;
            s->dest[1] += (s->mb_y>>1) * uvlinesize << (mb_size - s->chroma_y_shift);
            s->dest[2] += (s->mb_y>>1) * uvlinesize << (mb_size - s->chroma_y_shift);
            av_assert1((s->mb_y&1) == (s->picture_structure == PICT_BOTTOM_FIELD));
        }
    }
}

/**
 * Permute an 8x8 block.
 * @param block the block which will be permuted according to the given permutation vector
 * @param permutation the permutation vector
 * @param last the last non zero coefficient in scantable order, used to speed the permutation up
 * @param scantable the used scantable, this is only used to speed the permutation up, the block is not
 *                  (inverse) permutated to scantable order!
 */
void ff_block_permute(int16_t *block, uint8_t *permutation, const uint8_t *scantable, int last)
{
    int i;
    int16_t temp[64];

    if(last<=0) return;
    //if(permutation[1]==1) return; //FIXME it is ok but not clean and might fail for some permutations

    for(i=0; i<=last; i++){
        const int j= scantable[i];
        temp[j]= block[j];
        block[j]=0;
    }

    for(i=0; i<=last; i++){
        const int j= scantable[i];
        const int perm_j= permutation[j];
        block[perm_j]= temp[j];
    }
}

void ff_mpeg_flush(AVCodecContext *avctx){
    int i;
    MpegEncContext *s = avctx->priv_data;

    if (!s || !s->picture)
        return;

    for (i = 0; i < MAX_PICTURE_COUNT; i++)
        ff_mpeg_unref_picture(s->avctx, &s->picture[i]);
    s->current_picture_ptr = s->last_picture_ptr = s->next_picture_ptr = NULL;

    ff_mpeg_unref_picture(s->avctx, &s->current_picture);
    ff_mpeg_unref_picture(s->avctx, &s->last_picture);
    ff_mpeg_unref_picture(s->avctx, &s->next_picture);

    s->mb_x= s->mb_y= 0;
    s->closed_gop= 0;

    s->parse_context.state= -1;
    s->parse_context.frame_start_found= 0;
    s->parse_context.overread= 0;
    s->parse_context.overread_index= 0;
    s->parse_context.index= 0;
    s->parse_context.last_index= 0;
    s->bitstream_buffer_size=0;
    s->pp_time=0;
}

/**
 * set qscale and update qscale dependent variables.
 */
void ff_set_qscale(MpegEncContext * s, int qscale)
{
    if (qscale < 1)
        qscale = 1;
    else if (qscale > 31)
        qscale = 31;

    s->qscale = qscale;
    s->chroma_qscale= s->chroma_qscale_table[qscale];

    s->y_dc_scale= s->y_dc_scale_table[ qscale ];
    s->c_dc_scale= s->c_dc_scale_table[ s->chroma_qscale ];
}

void ff_mpv_report_decode_progress(MpegEncContext *s)
{
    if (s->pict_type != AV_PICTURE_TYPE_B && !s->partitioned_frame && !s->er.error_occurred)
        ff_thread_report_progress(&s->current_picture_ptr->tf, s->mb_y, 0);
}<|MERGE_RESOLUTION|>--- conflicted
+++ resolved
@@ -363,8 +363,8 @@
 
 static int frame_size_alloc(MpegEncContext *s, int linesize)
 {
-<<<<<<< HEAD
     int alloc_size = FFALIGN(FFABS(linesize) + 64, 32);
+    ScratchpadContext *sc = &s->sc;
 
     if (s->avctx->hwaccel || s->avctx->codec->capabilities & CODEC_CAP_HWACCEL_VDPAU)
         return 0;
@@ -373,22 +373,14 @@
         av_log(s->avctx, AV_LOG_ERROR, "Image too small, temporary buffers cannot function\n");
         return AVERROR_PATCHWELCOME;
     }
-=======
-    int alloc_size = FFALIGN(FFABS(linesize) + 32, 32);
-    ScratchpadContext *sc = &s->sc;
->>>>>>> da0c8664
 
     // edge emu needs blocksize + filter length - 1
     // (= 17x17 for  halfpel / 21x21 for  h264)
     // VC1 computes luma and chroma simultaneously and needs 19X19 + 9x9
     // at uvlinesize. It supports only YUV420 so 24x24 is enough
     // linesize * interlaced * MBsize
-<<<<<<< HEAD
     // we also use this buffer for encoding in encode_mb_internal() needig an additional 32 lines
-    FF_ALLOCZ_ARRAY_OR_GOTO(s->avctx, s->edge_emu_buffer, alloc_size, 4 * 68,
-=======
-    FF_ALLOCZ_OR_GOTO(s->avctx, sc->edge_emu_buffer, alloc_size * 2 * 24,
->>>>>>> da0c8664
+    FF_ALLOCZ_ARRAY_OR_GOTO(s->avctx, s->sc.edge_emu_buffer, alloc_size, 4 * 68,
                       fail);
 
     FF_ALLOCZ_ARRAY_OR_GOTO(s->avctx, s->me.scratchpad, alloc_size, 4 * 16 * 2,
@@ -746,14 +738,10 @@
     int yc_size = y_size + 2 * c_size;
     int i;
 
-<<<<<<< HEAD
     if (s->mb_height & 1)
         yc_size += 2*s->b8_stride + 2*s->mb_stride;
 
-    s->edge_emu_buffer =
-=======
     s->sc.edge_emu_buffer =
->>>>>>> da0c8664
     s->me.scratchpad   =
     s->me.temp         =
     s->sc.rd_scratchpad   =
@@ -2406,12 +2394,12 @@
 
     if ((unsigned)src_x > FFMAX( h_edge_pos - (!!sx) - w,                 0) ||
         (unsigned)src_y > FFMAX((v_edge_pos >> field_based) - (!!sy) - h, 0)) {
-        s->vdsp.emulated_edge_mc(s->edge_emu_buffer, src,
+        s->vdsp.emulated_edge_mc(s->sc.edge_emu_buffer, src,
                                  s->linesize, s->linesize,
                                  w + 1, (h + 1) << field_based,
                                  src_x, src_y   << field_based,
                                  h_edge_pos, v_edge_pos);
-        src = s->edge_emu_buffer;
+        src = s->sc.edge_emu_buffer;
         emu = 1;
     }
 
@@ -2508,14 +2496,14 @@
 
     if ((unsigned) src_x > FFMAX( h_edge_pos - (!!sx) - 2 * block_s,       0) || uvsrc_y<0 ||
         (unsigned) src_y > FFMAX((v_edge_pos >> field_based) - (!!sy) - h, 0)) {
-        s->vdsp.emulated_edge_mc(s->edge_emu_buffer, ptr_y,
+        s->vdsp.emulated_edge_mc(s->sc.edge_emu_buffer, ptr_y,
                                  linesize >> field_based, linesize >> field_based,
                                  17, 17 + field_based,
                                 src_x, src_y << field_based, h_edge_pos,
                                 v_edge_pos);
-        ptr_y = s->edge_emu_buffer;
+        ptr_y = s->sc.edge_emu_buffer;
         if (!CONFIG_GRAY || !(s->avctx->flags & CODEC_FLAG_GRAY)) {
-            uint8_t *ubuf = s->edge_emu_buffer + 18 * s->linesize;
+            uint8_t *ubuf = s->sc.edge_emu_buffer + 18 * s->linesize;
             uint8_t *vbuf =ubuf + 9 * s->uvlinesize;
             s->vdsp.emulated_edge_mc(ubuf,  ptr_cb,
                                      uvlinesize >> field_based, uvlinesize >> field_based,
@@ -2596,11 +2584,11 @@
     ptr = ref_picture[1] + offset;
     if ((unsigned) src_x > FFMAX(h_edge_pos - (!!sx) - block_s, 0) ||
         (unsigned) src_y > FFMAX(v_edge_pos - (!!sy) - block_s, 0)) {
-        s->vdsp.emulated_edge_mc(s->edge_emu_buffer, ptr,
+        s->vdsp.emulated_edge_mc(s->sc.edge_emu_buffer, ptr,
                                  s->uvlinesize, s->uvlinesize,
                                  9, 9,
                                  src_x, src_y, h_edge_pos, v_edge_pos);
-        ptr = s->edge_emu_buffer;
+        ptr = s->sc.edge_emu_buffer;
         emu = 1;
     }
     sx = (sx << 2) >> lowres;
@@ -2609,11 +2597,11 @@
 
     ptr = ref_picture[2] + offset;
     if (emu) {
-        s->vdsp.emulated_edge_mc(s->edge_emu_buffer, ptr,
+        s->vdsp.emulated_edge_mc(s->sc.edge_emu_buffer, ptr,
                                  s->uvlinesize, s->uvlinesize,
                                  9, 9,
                                  src_x, src_y, h_edge_pos, v_edge_pos);
-        ptr = s->edge_emu_buffer;
+        ptr = s->sc.edge_emu_buffer;
     }
     pix_op[op_index](dest_cr, ptr, s->uvlinesize, block_s, sx, sy);
 }
