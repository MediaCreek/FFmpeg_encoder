--- conflicted
+++ resolved
@@ -269,13 +269,8 @@
     int      chunk_id, chunk_size;
 
     /* coordinate sanity checks */
-<<<<<<< HEAD
-    if (strip->x2 > s->width  ||
-        strip->y2 > s->height ||
-=======
     if (strip->x2 > s->width   ||
         strip->y2 > s->height  ||
->>>>>>> ff3755cb
         strip->x1 >= strip->x2 || strip->y1 >= strip->y2)
         return AVERROR_INVALIDDATA;
 
@@ -335,15 +330,9 @@
 
     /* if this is the first frame, check for deviant Sega FILM data */
     if (s->sega_film_skip_bytes == -1) {
-<<<<<<< HEAD
-        if (!encoded_buf_size){
-            av_log_ask_for_sample(s->avctx, "encoded_buf_size is 0");
-            return -1;
-=======
         if (!encoded_buf_size) {
             av_log_ask_for_sample(s->avctx, "encoded_buf_size is 0");
             return AVERROR_INVALIDDATA;
->>>>>>> ff3755cb
         }
         if (encoded_buf_size != s->size && (s->size % encoded_buf_size) != 0) {
             /* If the encoded frame size differs from the frame size as indicated
@@ -369,11 +358,8 @@
     s->data += 10 + s->sega_film_skip_bytes;
 
     num_strips = FFMIN(num_strips, MAX_STRIPS);
-<<<<<<< HEAD
 
     s->frame.key_frame = 0;
-=======
->>>>>>> ff3755cb
 
     for (i=0; i < num_strips; i++) {
         if ((s->data + 12) > eod)
@@ -389,13 +375,8 @@
             s->frame.key_frame = 1;
 
         strip_size = AV_RB24 (&s->data[1]) - 12;
-<<<<<<< HEAD
-        if(strip_size < 0)
-            return -1;
-=======
         if (strip_size < 0)
             return AVERROR_INVALIDDATA;
->>>>>>> ff3755cb
         s->data   += 12;
         strip_size = ((s->data + strip_size) > eod) ? (eod - s->data) : strip_size;
 
