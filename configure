--- conflicted
+++ resolved
@@ -3189,27 +3189,16 @@
 swscale_deps="avutil"
 
 # programs
-<<<<<<< HEAD
 ffmpeg_deps="avcodec avfilter avformat swresample"
 ffmpeg_select="aformat_filter anull_filter atrim_filter format_filter
                null_filter
-               setpts_filter trim_filter"
+               trim_filter"
 ffplay_deps="avcodec avformat swscale swresample sdl2"
 ffplay_libs='$sdl2_libs'
 ffplay_select="rdft crop_filter transpose_filter hflip_filter vflip_filter rotate_filter"
 ffprobe_deps="avcodec avformat"
 ffserver_deps="avformat fork sarestart"
 ffserver_select="ffm_muxer rtp_protocol rtsp_demuxer"
-=======
-avconv_deps="avcodec avfilter avformat avresample swscale"
-avconv_select="aformat_filter anull_filter asyncts_filter atrim_filter format_filter
-               fps_filter null_filter resample_filter scale_filter
-               trim_filter"
-avplay_deps="avcodec avfilter avformat avresample sdl"
-avplay_libs='$sdl_libs'
-avplay_select="rdft format_filter transpose_filter hflip_filter vflip_filter"
-avprobe_deps="avcodec avformat"
->>>>>>> b0f36a00
 
 # documentation
 podpages_deps="perl"
