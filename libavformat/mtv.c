/*
 * mtv demuxer
 * Copyright (c) 2006 Reynaldo H. Verdejo Pinochet
 *
 * This file is part of FFmpeg.
 *
 * FFmpeg is free software; you can redistribute it and/or
 * modify it under the terms of the GNU Lesser General Public
 * License as published by the Free Software Foundation; either
 * version 2.1 of the License, or (at your option) any later version.
 *
 * FFmpeg is distributed in the hope that it will be useful,
 * but WITHOUT ANY WARRANTY; without even the implied warranty of
 * MERCHANTABILITY or FITNESS FOR A PARTICULAR PURPOSE.  See the GNU
 * Lesser General Public License for more details.
 *
 * You should have received a copy of the GNU Lesser General Public
 * License along with FFmpeg; if not, write to the Free Software
 * Foundation, Inc., 51 Franklin Street, Fifth Floor, Boston, MA 02110-1301 USA
 */

/**
 * @file
 * MTV demuxer.
 */

#include "libavutil/bswap.h"
#include "libavutil/intreadwrite.h"
#include "avformat.h"
#include "internal.h"

#define MTV_ASUBCHUNK_DATA_SIZE 500
#define MTV_HEADER_SIZE 512
#define MTV_AUDIO_PADDING_SIZE 12
#define AUDIO_SAMPLING_RATE 44100

typedef struct MTVDemuxContext {

    unsigned int file_size;         ///< filesize, not always right
    unsigned int segments;          ///< number of 512 byte segments
    unsigned int audio_identifier;  ///< 'MP3' on all files I have seen
    unsigned int audio_br;          ///< bitrate of audio channel (mp3)
    unsigned int img_colorfmt;      ///< frame colorfmt rgb 565/555
    unsigned int img_bpp;           ///< frame bits per pixel
    unsigned int img_width;         //
    unsigned int img_height;        //
    unsigned int img_segment_size;  ///< size of image segment
    unsigned int video_fps;         //
    unsigned int full_segment_size;

} MTVDemuxContext;

static int mtv_probe(AVProbeData *p)
{
    /* Magic is 'AMV' */
    if(*(p->buf) != 'A' || *(p->buf+1) != 'M' || *(p->buf+2) != 'V')
        return 0;

    /* Check for nonzero in bpp and (width|height) header fields */
    if(!(p->buf[51] && AV_RL16(&p->buf[52]) | AV_RL16(&p->buf[54])))
        return 0;

    /* If width or height are 0 then imagesize header field should not */
    if(!AV_RL16(&p->buf[52]) || !AV_RL16(&p->buf[54]))
    {
        if(!!AV_RL16(&p->buf[56]))
            return AVPROBE_SCORE_MAX/2;
        else
            return 0;
    }

    if(p->buf[51] != 16)
        return AVPROBE_SCORE_MAX/4; // But we are going to assume 16bpp anyway ..

    return AVPROBE_SCORE_MAX;
}

static int mtv_read_header(AVFormatContext *s, AVFormatParameters *ap)
{
    MTVDemuxContext *mtv = s->priv_data;
    AVIOContext   *pb  = s->pb;
    AVStream        *st;
    unsigned int    audio_subsegments;

    avio_skip(pb, 3);
    mtv->file_size         = avio_rl32(pb);
    mtv->segments          = avio_rl32(pb);
    avio_skip(pb, 32);
    mtv->audio_identifier  = avio_rl24(pb);
    mtv->audio_br          = avio_rl16(pb);
    mtv->img_colorfmt      = avio_rl24(pb);
    mtv->img_bpp           = avio_r8(pb);
    mtv->img_width         = avio_rl16(pb);
    mtv->img_height        = avio_rl16(pb);
    mtv->img_segment_size  = avio_rl16(pb);

    /* Calculate width and height if missing from header */

    if(mtv->img_bpp>>3){
    if(!mtv->img_width && mtv->img_height)
        mtv->img_width=mtv->img_segment_size / (mtv->img_bpp>>3)
                        / mtv->img_height;

    if(!mtv->img_height && mtv->img_width)
        mtv->img_height=mtv->img_segment_size / (mtv->img_bpp>>3)
                        / mtv->img_width;
    }
    if(!mtv->img_height || !mtv->img_width){
        av_log(s, AV_LOG_ERROR, "width or height is invalid and I cannot calculate them from other information\n");
        return AVERROR(EINVAL);
    }

    avio_skip(pb, 4);
    audio_subsegments = avio_rl16(pb);
<<<<<<< HEAD
    if(!audio_subsegments){
        av_log(s, AV_LOG_ERROR, "audio_subsegments is 0\n");
        return AVERROR(EINVAL);
    }
=======

    if (audio_subsegments == 0) {
        av_log_ask_for_sample(s, "MTV files without audio are not supported\n");
        return AVERROR_INVALIDDATA;
    }

>>>>>>> feb15cee
    mtv->full_segment_size =
        audio_subsegments * (MTV_AUDIO_PADDING_SIZE + MTV_ASUBCHUNK_DATA_SIZE) +
        mtv->img_segment_size;
    mtv->video_fps         = (mtv->audio_br / 4) / audio_subsegments;

    // FIXME Add sanity check here

    // all systems go! init decoders

    // video - raw rgb565

    st = avformat_new_stream(s, NULL);
    if(!st)
        return AVERROR(ENOMEM);

    avpriv_set_pts_info(st, 64, 1, mtv->video_fps);
    st->codec->codec_type      = AVMEDIA_TYPE_VIDEO;
    st->codec->codec_id        = CODEC_ID_RAWVIDEO;
    st->codec->pix_fmt         = PIX_FMT_RGB565;
    st->codec->width           = mtv->img_width;
    st->codec->height          = mtv->img_height;
    st->codec->sample_rate     = mtv->video_fps;
    st->codec->extradata       = av_strdup("BottomUp");
    st->codec->extradata_size  = 9;

    // audio - mp3

    st = avformat_new_stream(s, NULL);
    if(!st)
        return AVERROR(ENOMEM);

    avpriv_set_pts_info(st, 64, 1, AUDIO_SAMPLING_RATE);
    st->codec->codec_type      = AVMEDIA_TYPE_AUDIO;
    st->codec->codec_id        = CODEC_ID_MP3;
    st->codec->bit_rate        = mtv->audio_br;
    st->need_parsing           = AVSTREAM_PARSE_FULL;

    // Jump over header

    if(avio_seek(pb, MTV_HEADER_SIZE, SEEK_SET) != MTV_HEADER_SIZE)
        return AVERROR(EIO);

    return 0;

}

static int mtv_read_packet(AVFormatContext *s, AVPacket *pkt)
{
    MTVDemuxContext *mtv = s->priv_data;
    AVIOContext *pb = s->pb;
    int ret;
#if !HAVE_BIGENDIAN
    int i;
#endif

    if((avio_tell(pb) - s->data_offset + mtv->img_segment_size) % mtv->full_segment_size)
    {
        avio_skip(pb, MTV_AUDIO_PADDING_SIZE);

        ret = av_get_packet(pb, pkt, MTV_ASUBCHUNK_DATA_SIZE);
        if(ret < 0)
            return ret;

        pkt->pos -= MTV_AUDIO_PADDING_SIZE;
        pkt->stream_index = 1;

    }else
    {
        ret = av_get_packet(pb, pkt, mtv->img_segment_size);
        if(ret < 0)
            return ret;

#if !HAVE_BIGENDIAN

        /* pkt->data is GGGRRRR BBBBBGGG
         * and we need RRRRRGGG GGGBBBBB
         * for PIX_FMT_RGB565 so here we
         * just swap bytes as they come
         */

        for(i=0;i<ret/2;i++)
            *((uint16_t *)pkt->data+i) = av_bswap16(*((uint16_t *)pkt->data+i));
#endif
        pkt->stream_index = 0;
    }

    return ret;
}

AVInputFormat ff_mtv_demuxer = {
    .name           = "MTV",
    .long_name      = NULL_IF_CONFIG_SMALL("MTV format"),
    .priv_data_size = sizeof(MTVDemuxContext),
    .read_probe     = mtv_probe,
    .read_header    = mtv_read_header,
    .read_packet    = mtv_read_packet,
};<|MERGE_RESOLUTION|>--- conflicted
+++ resolved
@@ -112,19 +112,12 @@
 
     avio_skip(pb, 4);
     audio_subsegments = avio_rl16(pb);
-<<<<<<< HEAD
-    if(!audio_subsegments){
-        av_log(s, AV_LOG_ERROR, "audio_subsegments is 0\n");
-        return AVERROR(EINVAL);
-    }
-=======
 
     if (audio_subsegments == 0) {
         av_log_ask_for_sample(s, "MTV files without audio are not supported\n");
         return AVERROR_INVALIDDATA;
     }
 
->>>>>>> feb15cee
     mtv->full_segment_size =
         audio_subsegments * (MTV_AUDIO_PADDING_SIZE + MTV_ASUBCHUNK_DATA_SIZE) +
         mtv->img_segment_size;
