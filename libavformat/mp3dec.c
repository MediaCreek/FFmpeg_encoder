--- conflicted
+++ resolved
@@ -143,35 +143,6 @@
     avio_skip(s->pb, xing_offtbl[c->lsf == 1][c->nb_channels == 1]);
     v = avio_rb32(s->pb);
     mp3->is_cbr = v == MKBETAG('I', 'n', 'f', 'o');
-<<<<<<< HEAD
-    if (v == MKBETAG('X', 'i', 'n', 'g') || mp3->is_cbr) {
-        v = avio_rb32(s->pb);
-        if (v & XING_FLAG_FRAMES)
-            mp3->frames = avio_rb32(s->pb);
-        if (v & XING_FLAG_SIZE)
-            mp3->header_filesize = avio_rb32(s->pb);
-        if (v & XING_FLAG_TOC)
-            read_xing_toc(s, mp3->header_filesize,
-                          av_rescale_q(mp3->frames,
-                                       (AVRational){spf, c->sample_rate},
-                                       st->time_base));
-        if(v & 8)
-            avio_skip(s->pb, 4);
-
-        v = avio_rb32(s->pb);
-        if(v == MKBETAG('L', 'A', 'M', 'E') || v == MKBETAG('L', 'a', 'v', 'f')) {
-            avio_skip(s->pb, 21-4);
-            v= avio_rb24(s->pb);
-            mp3->start_pad = v>>12;
-            mp3->  end_pad = v&4095;
-            st->skip_samples = mp3->start_pad + 528 + 1;
-            if (!st->start_time)
-                st->start_time = av_rescale_q(st->skip_samples,
-                                              (AVRational){1, c->sample_rate},
-                                              st->time_base);
-            av_log(s, AV_LOG_DEBUG, "pad %d %d\n", mp3->start_pad, mp3->  end_pad);
-        }
-=======
     if (v != MKBETAG('X', 'i', 'n', 'g') && !mp3->is_cbr)
         return;
 
@@ -179,14 +150,14 @@
     if (v & XING_FLAG_FRAMES)
         mp3->frames = avio_rb32(s->pb);
     if (v & XING_FLAG_SIZE)
-        mp3->size = avio_rb32(s->pb);
-    if (v & XING_FLAG_TOC && mp3->frames)
-        read_xing_toc(s, mp3->size, av_rescale_q(mp3->frames,
+        mp3->header_filesize = avio_rb32(s->pb);
+    if (v & XING_FLAG_TOC)
+        read_xing_toc(s, mp3->header_filesize, av_rescale_q(mp3->frames,
                                        (AVRational){spf, c->sample_rate},
                                        st->time_base));
-
     /* VBR quality */
-    avio_rb32(s->pb);
+    if(v & 8)
+        avio_skip(s->pb, 4);
 
     /* Encoder short version string */
     memset(version, 0, sizeof(version));
@@ -229,7 +200,19 @@
     avio_r8(s->pb);
 
     /* Encoder delays */
-    avio_rb24(s->pb);
+    v= avio_rb24(s->pb);
+    if(AV_RB32(version) == MKBETAG('L', 'A', 'M', 'E')
+        || AV_RB32(version) == MKBETAG('L', 'a', 'v', 'f')) {
+
+        mp3->start_pad = v>>12;
+        mp3->  end_pad = v&4095;
+        st->skip_samples = mp3->start_pad + 528 + 1;
+        if (!st->start_time)
+            st->start_time = av_rescale_q(st->skip_samples,
+                                            (AVRational){1, c->sample_rate},
+                                            st->time_base);
+        av_log(s, AV_LOG_DEBUG, "pad %d %d\n", mp3->start_pad, mp3->  end_pad);
+    }
 
     /* Misc */
     avio_r8(s->pb);
@@ -253,7 +236,6 @@
     if (v == crc) {
         ff_replaygain_export_raw(st, r_gain, peak, a_gain, 0);
         av_dict_set(&st->metadata, "encoder", version, 0);
->>>>>>> 32d05934
     }
 }
 
