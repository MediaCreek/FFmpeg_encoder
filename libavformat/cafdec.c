--- conflicted
+++ resolved
@@ -374,12 +374,7 @@
 {
     AVStream *st = s->streams[0];
     CaffContext *caf = s->priv_data;
-<<<<<<< HEAD
-    CaffContext caf2 = *caf;
-    int64_t pos;
-=======
     int64_t pos, packet_cnt, frame_cnt;
->>>>>>> f98ede7e
 
     timestamp = FFMAX(timestamp, 0);
 
@@ -398,19 +393,12 @@
         return -1;
     }
 
-<<<<<<< HEAD
-    if (avio_seek(s->pb, pos + caf->data_start, SEEK_SET) < 0) {
-        *caf = caf2;
-        return -1;
-    }
-=======
     if (avio_seek(s->pb, pos + caf->data_start, SEEK_SET) < 0)
         return -1;
 
     caf->packet_cnt = packet_cnt;
     caf->frame_cnt  = frame_cnt;
 
->>>>>>> f98ede7e
     return 0;
 }
 
