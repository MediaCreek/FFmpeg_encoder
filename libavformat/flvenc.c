--- conflicted
+++ resolved
@@ -426,19 +426,11 @@
     file_size = avio_tell(pb);
 
     /* update information */
-<<<<<<< HEAD
-    if(avio_seek(pb, flv->duration_offset, SEEK_SET) < 0)
-        av_log(s, AV_LOG_WARNING, "Failed to update header with correct duration.\n");
-    else
-        put_amf_double(pb, flv->duration / (double)1000);
-    if(avio_seek(pb, flv->filesize_offset, SEEK_SET) < 0)
-=======
     if (avio_seek(pb, flv->duration_offset, SEEK_SET) < 0)
         av_log(s, AV_LOG_WARNING, "Failed to update header with correct duration.\n");
     else
         put_amf_double(pb, flv->duration / (double)1000);
     if (avio_seek(pb, flv->filesize_offset, SEEK_SET) < 0)
->>>>>>> a925f723
         av_log(s, AV_LOG_WARNING, "Failed to update header with correct filesize.\n");
     else
         put_amf_double(pb, file_size);
