--- conflicted
+++ resolved
@@ -989,27 +989,8 @@
     URLContext *h;
     int err;
 
-<<<<<<< HEAD
-    err = ffurl_open_whitelist(&h, filename, flags, int_cb, options, whitelist, blacklist);
+    err = ffurl_open_whitelist(&h, filename, flags, int_cb, options, whitelist, blacklist, NULL);
     if (err < 0)
-=======
-    if (options) {
-        e = av_dict_get(*options, "protocol_whitelist", NULL, 0);
-        if (e)
-            proto_whitelist = e->value;
-        e = av_dict_get(*options, "protocol_blacklist", NULL, 0);
-        if (e)
-            proto_blacklist = e->value;
-    }
-
-    protocols = ffurl_get_protocols(proto_whitelist, proto_blacklist);
-    if (!protocols)
-        return AVERROR(ENOMEM);
-
-    err = ffurl_open(&h, filename, flags, int_cb, options, protocols, NULL);
-    if (err < 0) {
-        av_freep(&protocols);
->>>>>>> fab8156b
         return err;
     err = ffio_fdopen(s, h);
     if (err < 0) {
