/*
 * Various utilities for command line tools
 * Copyright (c) 2000-2003 Fabrice Bellard
 *
 * This file is part of FFmpeg.
 *
 * FFmpeg is free software; you can redistribute it and/or
 * modify it under the terms of the GNU Lesser General Public
 * License as published by the Free Software Foundation; either
 * version 2.1 of the License, or (at your option) any later version.
 *
 * FFmpeg is distributed in the hope that it will be useful,
 * but WITHOUT ANY WARRANTY; without even the implied warranty of
 * MERCHANTABILITY or FITNESS FOR A PARTICULAR PURPOSE.  See the GNU
 * Lesser General Public License for more details.
 *
 * You should have received a copy of the GNU Lesser General Public
 * License along with FFmpeg; if not, write to the Free Software
 * Foundation, Inc., 51 Franklin Street, Fifth Floor, Boston, MA 02110-1301 USA
 */

#include <string.h>
#include <stdint.h>
#include <stdlib.h>
#include <errno.h>
#include <math.h>

/* Include only the enabled headers since some compilers (namely, Sun
   Studio) will not omit unused inline functions and create undefined
   references to libraries that are not being built. */

#include "config.h"
#include "compat/va_copy.h"
#include "libavformat/avformat.h"
#include "libavfilter/avfilter.h"
#include "libavdevice/avdevice.h"
#include "libavresample/avresample.h"
#include "libswscale/swscale.h"
#include "libswresample/swresample.h"
#include "libpostproc/postprocess.h"
#include "libavutil/avassert.h"
#include "libavutil/avstring.h"
#include "libavutil/bprint.h"
#include "libavutil/mathematics.h"
#include "libavutil/imgutils.h"
#include "libavutil/parseutils.h"
#include "libavutil/pixdesc.h"
#include "libavutil/eval.h"
#include "libavutil/dict.h"
#include "libavutil/opt.h"
#include "libavutil/cpu.h"
#include "libavutil/ffversion.h"
#include "cmdutils.h"
#if CONFIG_NETWORK
#include "libavformat/network.h"
#endif
#if HAVE_SYS_RESOURCE_H
#include <sys/time.h>
#include <sys/resource.h>
#endif

static int init_report(const char *env);

struct SwsContext *sws_opts;
AVDictionary *swr_opts;
AVDictionary *format_opts, *codec_opts, *resample_opts;

static FILE *report_file;
static int report_file_level = AV_LOG_DEBUG;
int hide_banner = 0;

void init_opts(void)
{

    if(CONFIG_SWSCALE)
        sws_opts = sws_getContext(16, 16, 0, 16, 16, 0, SWS_BICUBIC,
                              NULL, NULL, NULL);
}

void uninit_opts(void)
{
#if CONFIG_SWSCALE
    sws_freeContext(sws_opts);
    sws_opts = NULL;
#endif

    av_dict_free(&swr_opts);
    av_dict_free(&format_opts);
    av_dict_free(&codec_opts);
    av_dict_free(&resample_opts);
}

void log_callback_help(void *ptr, int level, const char *fmt, va_list vl)
{
    vfprintf(stdout, fmt, vl);
}

static void log_callback_report(void *ptr, int level, const char *fmt, va_list vl)
{
    va_list vl2;
    char line[1024];
    static int print_prefix = 1;

    va_copy(vl2, vl);
    av_log_default_callback(ptr, level, fmt, vl);
    av_log_format_line(ptr, level, fmt, vl2, line, sizeof(line), &print_prefix);
    va_end(vl2);
    if (report_file_level >= level) {
        fputs(line, report_file);
        fflush(report_file);
    }
}

static void (*program_exit)(int ret);

void register_exit(void (*cb)(int ret))
{
    program_exit = cb;
}

void exit_program(int ret)
{
    if (program_exit)
        program_exit(ret);

    exit(ret);
}

double parse_number_or_die(const char *context, const char *numstr, int type,
                           double min, double max)
{
    char *tail;
    const char *error;
    double d = av_strtod(numstr, &tail);
    if (*tail)
        error = "Expected number for %s but found: %s\n";
    else if (d < min || d > max)
        error = "The value for %s was %s which is not within %f - %f\n";
    else if (type == OPT_INT64 && (int64_t)d != d)
        error = "Expected int64 for %s but found %s\n";
    else if (type == OPT_INT && (int)d != d)
        error = "Expected int for %s but found %s\n";
    else
        return d;
    av_log(NULL, AV_LOG_FATAL, error, context, numstr, min, max);
    exit_program(1);
    return 0;
}

int64_t parse_time_or_die(const char *context, const char *timestr,
                          int is_duration)
{
    int64_t us;
    if (av_parse_time(&us, timestr, is_duration) < 0) {
        av_log(NULL, AV_LOG_FATAL, "Invalid %s specification for %s: %s\n",
               is_duration ? "duration" : "date", context, timestr);
        exit_program(1);
    }
    return us;
}

void show_help_options(const OptionDef *options, const char *msg, int req_flags,
                       int rej_flags, int alt_flags)
{
    const OptionDef *po;
    int first;

    first = 1;
    for (po = options; po->name; po++) {
        char buf[64];

        if (((po->flags & req_flags) != req_flags) ||
            (alt_flags && !(po->flags & alt_flags)) ||
            (po->flags & rej_flags))
            continue;

        if (first) {
            printf("%s\n", msg);
            first = 0;
        }
        av_strlcpy(buf, po->name, sizeof(buf));
        if (po->argname) {
            av_strlcat(buf, " ", sizeof(buf));
            av_strlcat(buf, po->argname, sizeof(buf));
        }
        printf("-%-17s  %s\n", buf, po->help);
    }
    printf("\n");
}

void show_help_children(const AVClass *class, int flags)
{
    const AVClass *child = NULL;
    if (class->option) {
        av_opt_show2(&class, NULL, flags, 0);
        printf("\n");
    }

    while (child = av_opt_child_class_next(class, child))
        show_help_children(child, flags);
}

static const OptionDef *find_option(const OptionDef *po, const char *name)
{
    const char *p = strchr(name, ':');
    int len = p ? p - name : strlen(name);

    while (po->name) {
        if (!strncmp(name, po->name, len) && strlen(po->name) == len)
            break;
        po++;
    }
    return po;
}

/* _WIN32 means using the windows libc - cygwin doesn't define that
 * by default. HAVE_COMMANDLINETOARGVW is true on cygwin, while
 * it doesn't provide the actual command line via GetCommandLineW(). */
#if HAVE_COMMANDLINETOARGVW && defined(_WIN32)
#include <windows.h>
#include <shellapi.h>
/* Will be leaked on exit */
static char** win32_argv_utf8 = NULL;
static int win32_argc = 0;

/**
 * Prepare command line arguments for executable.
 * For Windows - perform wide-char to UTF-8 conversion.
 * Input arguments should be main() function arguments.
 * @param argc_ptr Arguments number (including executable)
 * @param argv_ptr Arguments list.
 */
static void prepare_app_arguments(int *argc_ptr, char ***argv_ptr)
{
    char *argstr_flat;
    wchar_t **argv_w;
    int i, buffsize = 0, offset = 0;

    if (win32_argv_utf8) {
        *argc_ptr = win32_argc;
        *argv_ptr = win32_argv_utf8;
        return;
    }

    win32_argc = 0;
    argv_w = CommandLineToArgvW(GetCommandLineW(), &win32_argc);
    if (win32_argc <= 0 || !argv_w)
        return;

    /* determine the UTF-8 buffer size (including NULL-termination symbols) */
    for (i = 0; i < win32_argc; i++)
        buffsize += WideCharToMultiByte(CP_UTF8, 0, argv_w[i], -1,
                                        NULL, 0, NULL, NULL);

    win32_argv_utf8 = av_mallocz(sizeof(char *) * (win32_argc + 1) + buffsize);
    argstr_flat     = (char *)win32_argv_utf8 + sizeof(char *) * (win32_argc + 1);
    if (!win32_argv_utf8) {
        LocalFree(argv_w);
        return;
    }

    for (i = 0; i < win32_argc; i++) {
        win32_argv_utf8[i] = &argstr_flat[offset];
        offset += WideCharToMultiByte(CP_UTF8, 0, argv_w[i], -1,
                                      &argstr_flat[offset],
                                      buffsize - offset, NULL, NULL);
    }
    win32_argv_utf8[i] = NULL;
    LocalFree(argv_w);

    *argc_ptr = win32_argc;
    *argv_ptr = win32_argv_utf8;
}
#else
static inline void prepare_app_arguments(int *argc_ptr, char ***argv_ptr)
{
    /* nothing to do */
}
#endif /* HAVE_COMMANDLINETOARGVW */

static int write_option(void *optctx, const OptionDef *po, const char *opt,
                        const char *arg)
{
    /* new-style options contain an offset into optctx, old-style address of
     * a global var*/
    void *dst = po->flags & (OPT_OFFSET | OPT_SPEC) ?
                (uint8_t *)optctx + po->u.off : po->u.dst_ptr;
    int *dstcount;

    if (po->flags & OPT_SPEC) {
        SpecifierOpt **so = dst;
        char *p = strchr(opt, ':');

        dstcount = (int *)(so + 1);
        *so = grow_array(*so, sizeof(**so), dstcount, *dstcount + 1);
        (*so)[*dstcount - 1].specifier = av_strdup(p ? p + 1 : "");
        dst = &(*so)[*dstcount - 1].u;
    }

    if (po->flags & OPT_STRING) {
        char *str;
        str = av_strdup(arg);
        av_freep(dst);
        *(char **)dst = str;
    } else if (po->flags & OPT_BOOL || po->flags & OPT_INT) {
        *(int *)dst = parse_number_or_die(opt, arg, OPT_INT64, INT_MIN, INT_MAX);
    } else if (po->flags & OPT_INT64) {
        *(int64_t *)dst = parse_number_or_die(opt, arg, OPT_INT64, INT64_MIN, INT64_MAX);
    } else if (po->flags & OPT_TIME) {
        *(int64_t *)dst = parse_time_or_die(opt, arg, 1);
    } else if (po->flags & OPT_FLOAT) {
        *(float *)dst = parse_number_or_die(opt, arg, OPT_FLOAT, -INFINITY, INFINITY);
    } else if (po->flags & OPT_DOUBLE) {
        *(double *)dst = parse_number_or_die(opt, arg, OPT_DOUBLE, -INFINITY, INFINITY);
    } else if (po->u.func_arg) {
        int ret = po->u.func_arg(optctx, opt, arg);
        if (ret < 0) {
            av_log(NULL, AV_LOG_ERROR,
                   "Failed to set value '%s' for option '%s': %s\n",
                   arg, opt, av_err2str(ret));
            return ret;
        }
    }
    if (po->flags & OPT_EXIT)
        exit_program(0);

    return 0;
}

int parse_option(void *optctx, const char *opt, const char *arg,
                 const OptionDef *options)
{
    const OptionDef *po;
    int ret;

    po = find_option(options, opt);
    if (!po->name && opt[0] == 'n' && opt[1] == 'o') {
        /* handle 'no' bool option */
        po = find_option(options, opt + 2);
        if ((po->name && (po->flags & OPT_BOOL)))
            arg = "0";
    } else if (po->flags & OPT_BOOL)
        arg = "1";

    if (!po->name)
        po = find_option(options, "default");
    if (!po->name) {
        av_log(NULL, AV_LOG_ERROR, "Unrecognized option '%s'\n", opt);
        return AVERROR(EINVAL);
    }
    if (po->flags & HAS_ARG && !arg) {
        av_log(NULL, AV_LOG_ERROR, "Missing argument for option '%s'\n", opt);
        return AVERROR(EINVAL);
    }

    ret = write_option(optctx, po, opt, arg);
    if (ret < 0)
        return ret;

    return !!(po->flags & HAS_ARG);
}

void parse_options(void *optctx, int argc, char **argv, const OptionDef *options,
                   void (*parse_arg_function)(void *, const char*))
{
    const char *opt;
    int optindex, handleoptions = 1, ret;

    /* perform system-dependent conversions for arguments list */
    prepare_app_arguments(&argc, &argv);

    /* parse options */
    optindex = 1;
    while (optindex < argc) {
        opt = argv[optindex++];

        if (handleoptions && opt[0] == '-' && opt[1] != '\0') {
            if (opt[1] == '-' && opt[2] == '\0') {
                handleoptions = 0;
                continue;
            }
            opt++;

            if ((ret = parse_option(optctx, opt, argv[optindex], options)) < 0)
                exit_program(1);
            optindex += ret;
        } else {
            if (parse_arg_function)
                parse_arg_function(optctx, opt);
        }
    }
}

int parse_optgroup(void *optctx, OptionGroup *g)
{
    int i, ret;

    av_log(NULL, AV_LOG_DEBUG, "Parsing a group of options: %s %s.\n",
           g->group_def->name, g->arg);

    for (i = 0; i < g->nb_opts; i++) {
        Option *o = &g->opts[i];

        if (g->group_def->flags &&
            !(g->group_def->flags & o->opt->flags)) {
            av_log(NULL, AV_LOG_ERROR, "Option %s (%s) cannot be applied to "
                   "%s %s -- you are trying to apply an input option to an "
                   "output file or vice versa. Move this option before the "
                   "file it belongs to.\n", o->key, o->opt->help,
                   g->group_def->name, g->arg);
            return AVERROR(EINVAL);
        }

        av_log(NULL, AV_LOG_DEBUG, "Applying option %s (%s) with argument %s.\n",
               o->key, o->opt->help, o->val);

        ret = write_option(optctx, o->opt, o->key, o->val);
        if (ret < 0)
            return ret;
    }

    av_log(NULL, AV_LOG_DEBUG, "Successfully parsed a group of options.\n");

    return 0;
}

int locate_option(int argc, char **argv, const OptionDef *options,
                  const char *optname)
{
    const OptionDef *po;
    int i;

    for (i = 1; i < argc; i++) {
        const char *cur_opt = argv[i];

        if (*cur_opt++ != '-')
            continue;

        po = find_option(options, cur_opt);
        if (!po->name && cur_opt[0] == 'n' && cur_opt[1] == 'o')
            po = find_option(options, cur_opt + 2);

        if ((!po->name && !strcmp(cur_opt, optname)) ||
             (po->name && !strcmp(optname, po->name)))
            return i;

        if (po->flags & HAS_ARG)
            i++;
    }
    return 0;
}

static void dump_argument(const char *a)
{
    const unsigned char *p;

    for (p = a; *p; p++)
        if (!((*p >= '+' && *p <= ':') || (*p >= '@' && *p <= 'Z') ||
              *p == '_' || (*p >= 'a' && *p <= 'z')))
            break;
    if (!*p) {
        fputs(a, report_file);
        return;
    }
    fputc('"', report_file);
    for (p = a; *p; p++) {
        if (*p == '\\' || *p == '"' || *p == '$' || *p == '`')
            fprintf(report_file, "\\%c", *p);
        else if (*p < ' ' || *p > '~')
            fprintf(report_file, "\\x%02x", *p);
        else
            fputc(*p, report_file);
    }
    fputc('"', report_file);
}

void parse_loglevel(int argc, char **argv, const OptionDef *options)
{
    int idx = locate_option(argc, argv, options, "loglevel");
    const char *env;
    if (!idx)
        idx = locate_option(argc, argv, options, "v");
    if (idx && argv[idx + 1])
        opt_loglevel(NULL, "loglevel", argv[idx + 1]);
    idx = locate_option(argc, argv, options, "report");
    if ((env = getenv("FFREPORT")) || idx) {
        init_report(env);
        if (report_file) {
            int i;
            fprintf(report_file, "Command line:\n");
            for (i = 0; i < argc; i++) {
                dump_argument(argv[i]);
                fputc(i < argc - 1 ? ' ' : '\n', report_file);
            }
            fflush(report_file);
        }
    }
    idx = locate_option(argc, argv, options, "hide_banner");
    if (idx)
        hide_banner = 1;
}

static const AVOption *opt_find(void *obj, const char *name, const char *unit,
                            int opt_flags, int search_flags)
{
    const AVOption *o = av_opt_find(obj, name, unit, opt_flags, search_flags);
    if(o && !o->flags)
        return NULL;
    return o;
}

#define FLAGS (o->type == AV_OPT_TYPE_FLAGS) ? AV_DICT_APPEND : 0
int opt_default(void *optctx, const char *opt, const char *arg)
{
    const AVOption *o;
    int consumed = 0;
    char opt_stripped[128];
    const char *p;
    const AVClass *cc = avcodec_get_class(), *fc = avformat_get_class();
#if CONFIG_AVRESAMPLE
    const AVClass *rc = avresample_get_class();
#endif
    const AVClass *sc, *swr_class;

    if (!strcmp(opt, "debug") || !strcmp(opt, "fdebug"))
        av_log_set_level(AV_LOG_DEBUG);

    if (!(p = strchr(opt, ':')))
        p = opt + strlen(opt);
    av_strlcpy(opt_stripped, opt, FFMIN(sizeof(opt_stripped), p - opt + 1));

    if ((o = opt_find(&cc, opt_stripped, NULL, 0,
                         AV_OPT_SEARCH_CHILDREN | AV_OPT_SEARCH_FAKE_OBJ)) ||
        ((opt[0] == 'v' || opt[0] == 'a' || opt[0] == 's') &&
         (o = opt_find(&cc, opt + 1, NULL, 0, AV_OPT_SEARCH_FAKE_OBJ)))) {
        av_dict_set(&codec_opts, opt, arg, FLAGS);
        consumed = 1;
    }
    if ((o = opt_find(&fc, opt, NULL, 0,
                         AV_OPT_SEARCH_CHILDREN | AV_OPT_SEARCH_FAKE_OBJ))) {
        av_dict_set(&format_opts, opt, arg, FLAGS);
        if (consumed)
            av_log(NULL, AV_LOG_VERBOSE, "Routing option %s to both codec and muxer layer\n", opt);
        consumed = 1;
    }
#if CONFIG_SWSCALE
    sc = sws_get_class();
    if (!consumed && opt_find(&sc, opt, NULL, 0,
                         AV_OPT_SEARCH_CHILDREN | AV_OPT_SEARCH_FAKE_OBJ)) {
        // XXX we only support sws_flags, not arbitrary sws options
        int ret = av_opt_set(sws_opts, opt, arg, 0);
        if (ret < 0) {
            av_log(NULL, AV_LOG_ERROR, "Error setting option %s.\n", opt);
            return ret;
        }
        consumed = 1;
    }
#else
    if (!consumed && !strcmp(opt, "sws_flags")) {
        av_log(NULL, AV_LOG_WARNING, "Ignoring %s %s, due to disabled swscale\n", opt, arg);
        consumed = 1;
    }
#endif
#if CONFIG_SWRESAMPLE
    swr_class = swr_get_class();
    if (!consumed && (o=opt_find(&swr_class, opt, NULL, 0,
                                    AV_OPT_SEARCH_CHILDREN | AV_OPT_SEARCH_FAKE_OBJ))) {
        struct SwrContext *swr = swr_alloc();
        int ret = av_opt_set(swr, opt, arg, 0);
        swr_free(&swr);
        if (ret < 0) {
            av_log(NULL, AV_LOG_ERROR, "Error setting option %s.\n", opt);
            return ret;
        }
        av_dict_set(&swr_opts, opt, arg, FLAGS);
        consumed = 1;
    }
#endif
#if CONFIG_AVRESAMPLE
    if ((o=opt_find(&rc, opt, NULL, 0,
                       AV_OPT_SEARCH_CHILDREN | AV_OPT_SEARCH_FAKE_OBJ))) {
        av_dict_set(&resample_opts, opt, arg, FLAGS);
        consumed = 1;
    }
#endif

    if (consumed)
        return 0;
    return AVERROR_OPTION_NOT_FOUND;
}

/*
 * Check whether given option is a group separator.
 *
 * @return index of the group definition that matched or -1 if none
 */
static int match_group_separator(const OptionGroupDef *groups, int nb_groups,
                                 const char *opt)
{
    int i;

    for (i = 0; i < nb_groups; i++) {
        const OptionGroupDef *p = &groups[i];
        if (p->sep && !strcmp(p->sep, opt))
            return i;
    }

    return -1;
}

/*
 * Finish parsing an option group.
 *
 * @param group_idx which group definition should this group belong to
 * @param arg argument of the group delimiting option
 */
static void finish_group(OptionParseContext *octx, int group_idx,
                         const char *arg)
{
    OptionGroupList *l = &octx->groups[group_idx];
    OptionGroup *g;

    GROW_ARRAY(l->groups, l->nb_groups);
    g = &l->groups[l->nb_groups - 1];

    *g             = octx->cur_group;
    g->arg         = arg;
    g->group_def   = l->group_def;
#if CONFIG_SWSCALE
    g->sws_opts    = sws_opts;
#endif
    g->swr_opts    = swr_opts;
    g->codec_opts  = codec_opts;
    g->format_opts = format_opts;
    g->resample_opts = resample_opts;

    codec_opts  = NULL;
    format_opts = NULL;
    resample_opts = NULL;
#if CONFIG_SWSCALE
    sws_opts    = NULL;
#endif
    swr_opts    = NULL;
    init_opts();

    memset(&octx->cur_group, 0, sizeof(octx->cur_group));
}

/*
 * Add an option instance to currently parsed group.
 */
static void add_opt(OptionParseContext *octx, const OptionDef *opt,
                    const char *key, const char *val)
{
    int global = !(opt->flags & (OPT_PERFILE | OPT_SPEC | OPT_OFFSET));
    OptionGroup *g = global ? &octx->global_opts : &octx->cur_group;

    GROW_ARRAY(g->opts, g->nb_opts);
    g->opts[g->nb_opts - 1].opt = opt;
    g->opts[g->nb_opts - 1].key = key;
    g->opts[g->nb_opts - 1].val = val;
}

static void init_parse_context(OptionParseContext *octx,
                               const OptionGroupDef *groups, int nb_groups)
{
    static const OptionGroupDef global_group = { "global" };
    int i;

    memset(octx, 0, sizeof(*octx));

    octx->nb_groups = nb_groups;
    octx->groups    = av_mallocz_array(octx->nb_groups, sizeof(*octx->groups));
    if (!octx->groups)
        exit_program(1);

    for (i = 0; i < octx->nb_groups; i++)
        octx->groups[i].group_def = &groups[i];

    octx->global_opts.group_def = &global_group;
    octx->global_opts.arg       = "";

    init_opts();
}

void uninit_parse_context(OptionParseContext *octx)
{
    int i, j;

    for (i = 0; i < octx->nb_groups; i++) {
        OptionGroupList *l = &octx->groups[i];

        for (j = 0; j < l->nb_groups; j++) {
            av_freep(&l->groups[j].opts);
            av_dict_free(&l->groups[j].codec_opts);
            av_dict_free(&l->groups[j].format_opts);
            av_dict_free(&l->groups[j].resample_opts);
#if CONFIG_SWSCALE
            sws_freeContext(l->groups[j].sws_opts);
#endif
            av_dict_free(&l->groups[j].swr_opts);
        }
        av_freep(&l->groups);
    }
    av_freep(&octx->groups);

    av_freep(&octx->cur_group.opts);
    av_freep(&octx->global_opts.opts);

    uninit_opts();
}

int split_commandline(OptionParseContext *octx, int argc, char *argv[],
                      const OptionDef *options,
                      const OptionGroupDef *groups, int nb_groups)
{
    int optindex = 1;
    int dashdash = -2;

    /* perform system-dependent conversions for arguments list */
    prepare_app_arguments(&argc, &argv);

    init_parse_context(octx, groups, nb_groups);
    av_log(NULL, AV_LOG_DEBUG, "Splitting the commandline.\n");

    while (optindex < argc) {
        const char *opt = argv[optindex++], *arg;
        const OptionDef *po;
        int ret;

        av_log(NULL, AV_LOG_DEBUG, "Reading option '%s' ...", opt);

        if (opt[0] == '-' && opt[1] == '-' && !opt[2]) {
            dashdash = optindex;
            continue;
        }
        /* unnamed group separators, e.g. output filename */
        if (opt[0] != '-' || !opt[1] || dashdash+1 == optindex) {
            finish_group(octx, 0, opt);
            av_log(NULL, AV_LOG_DEBUG, " matched as %s.\n", groups[0].name);
            continue;
        }
        opt++;

#define GET_ARG(arg)                                                           \
do {                                                                           \
    arg = argv[optindex++];                                                    \
    if (!arg) {                                                                \
        av_log(NULL, AV_LOG_ERROR, "Missing argument for option '%s'.\n", opt);\
        return AVERROR(EINVAL);                                                \
    }                                                                          \
} while (0)

        /* named group separators, e.g. -i */
        if ((ret = match_group_separator(groups, nb_groups, opt)) >= 0) {
            GET_ARG(arg);
            finish_group(octx, ret, arg);
            av_log(NULL, AV_LOG_DEBUG, " matched as %s with argument '%s'.\n",
                   groups[ret].name, arg);
            continue;
        }

        /* normal options */
        po = find_option(options, opt);
        if (po->name) {
            if (po->flags & OPT_EXIT) {
                /* optional argument, e.g. -h */
                arg = argv[optindex++];
            } else if (po->flags & HAS_ARG) {
                GET_ARG(arg);
            } else {
                arg = "1";
            }

            add_opt(octx, po, opt, arg);
            av_log(NULL, AV_LOG_DEBUG, " matched as option '%s' (%s) with "
                   "argument '%s'.\n", po->name, po->help, arg);
            continue;
        }

        /* AVOptions */
        if (argv[optindex]) {
            ret = opt_default(NULL, opt, argv[optindex]);
            if (ret >= 0) {
                av_log(NULL, AV_LOG_DEBUG, " matched as AVOption '%s' with "
                       "argument '%s'.\n", opt, argv[optindex]);
                optindex++;
                continue;
            } else if (ret != AVERROR_OPTION_NOT_FOUND) {
                av_log(NULL, AV_LOG_ERROR, "Error parsing option '%s' "
                       "with argument '%s'.\n", opt, argv[optindex]);
                return ret;
            }
        }

        /* boolean -nofoo options */
        if (opt[0] == 'n' && opt[1] == 'o' &&
            (po = find_option(options, opt + 2)) &&
            po->name && po->flags & OPT_BOOL) {
            add_opt(octx, po, opt, "0");
            av_log(NULL, AV_LOG_DEBUG, " matched as option '%s' (%s) with "
                   "argument 0.\n", po->name, po->help);
            continue;
        }

        av_log(NULL, AV_LOG_ERROR, "Unrecognized option '%s'.\n", opt);
        return AVERROR_OPTION_NOT_FOUND;
    }

    if (octx->cur_group.nb_opts || codec_opts || format_opts || resample_opts)
        av_log(NULL, AV_LOG_WARNING, "Trailing options were found on the "
               "commandline.\n");

    av_log(NULL, AV_LOG_DEBUG, "Finished splitting the commandline.\n");

    return 0;
}

int opt_cpuflags(void *optctx, const char *opt, const char *arg)
{
    int ret;
    unsigned flags = av_get_cpu_flags();

    if ((ret = av_parse_cpu_caps(&flags, arg)) < 0)
        return ret;

    av_force_cpu_flags(flags);
    return 0;
}

int opt_loglevel(void *optctx, const char *opt, const char *arg)
{
    const struct { const char *name; int level; } log_levels[] = {
        { "quiet"  , AV_LOG_QUIET   },
        { "panic"  , AV_LOG_PANIC   },
        { "fatal"  , AV_LOG_FATAL   },
        { "error"  , AV_LOG_ERROR   },
        { "warning", AV_LOG_WARNING },
        { "info"   , AV_LOG_INFO    },
        { "verbose", AV_LOG_VERBOSE },
        { "debug"  , AV_LOG_DEBUG   },
    };
    char *tail;
    int level;
    int flags;
    int i;

    flags = av_log_get_flags();
    tail = strstr(arg, "repeat");
    if (tail)
        flags &= ~AV_LOG_SKIP_REPEATED;
    else
        flags |= AV_LOG_SKIP_REPEATED;

    av_log_set_flags(flags);
    if (tail == arg)
        arg += 6 + (arg[6]=='+');
    if(tail && !*arg)
        return 0;

    for (i = 0; i < FF_ARRAY_ELEMS(log_levels); i++) {
        if (!strcmp(log_levels[i].name, arg)) {
            av_log_set_level(log_levels[i].level);
            return 0;
        }
    }

    level = strtol(arg, &tail, 10);
    if (*tail) {
        av_log(NULL, AV_LOG_FATAL, "Invalid loglevel \"%s\". "
               "Possible levels are numbers or:\n", arg);
        for (i = 0; i < FF_ARRAY_ELEMS(log_levels); i++)
            av_log(NULL, AV_LOG_FATAL, "\"%s\"\n", log_levels[i].name);
        exit_program(1);
    }
    av_log_set_level(level);
    return 0;
}

static void expand_filename_template(AVBPrint *bp, const char *template,
                                     struct tm *tm)
{
    int c;

    while ((c = *(template++))) {
        if (c == '%') {
            if (!(c = *(template++)))
                break;
            switch (c) {
            case 'p':
                av_bprintf(bp, "%s", program_name);
                break;
            case 't':
                av_bprintf(bp, "%04d%02d%02d-%02d%02d%02d",
                           tm->tm_year + 1900, tm->tm_mon + 1, tm->tm_mday,
                           tm->tm_hour, tm->tm_min, tm->tm_sec);
                break;
            case '%':
                av_bprint_chars(bp, c, 1);
                break;
            }
        } else {
            av_bprint_chars(bp, c, 1);
        }
    }
}

static int init_report(const char *env)
{
    char *filename_template = NULL;
    char *key, *val;
    int ret, count = 0;
    time_t now;
    struct tm *tm;
    AVBPrint filename;

    if (report_file) /* already opened */
        return 0;
    time(&now);
    tm = localtime(&now);

    while (env && *env) {
        if ((ret = av_opt_get_key_value(&env, "=", ":", 0, &key, &val)) < 0) {
            if (count)
                av_log(NULL, AV_LOG_ERROR,
                       "Failed to parse FFREPORT environment variable: %s\n",
                       av_err2str(ret));
            break;
        }
        if (*env)
            env++;
        count++;
        if (!strcmp(key, "file")) {
            av_free(filename_template);
            filename_template = val;
            val = NULL;
        } else if (!strcmp(key, "level")) {
            char *tail;
            report_file_level = strtol(val, &tail, 10);
            if (*tail) {
                av_log(NULL, AV_LOG_FATAL, "Invalid report file level\n");
                exit_program(1);
            }
        } else {
            av_log(NULL, AV_LOG_ERROR, "Unknown key '%s' in FFREPORT\n", key);
        }
        av_free(val);
        av_free(key);
    }

    av_bprint_init(&filename, 0, 1);
    expand_filename_template(&filename,
                             av_x_if_null(filename_template, "%p-%t.log"), tm);
    av_free(filename_template);
    if (!av_bprint_is_complete(&filename)) {
        av_log(NULL, AV_LOG_ERROR, "Out of memory building report file name\n");
        return AVERROR(ENOMEM);
    }

    report_file = fopen(filename.str, "w");
    if (!report_file) {
        av_log(NULL, AV_LOG_ERROR, "Failed to open report \"%s\": %s\n",
               filename.str, strerror(errno));
        return AVERROR(errno);
    }
    av_log_set_callback(log_callback_report);
    av_log(NULL, AV_LOG_INFO,
           "%s started on %04d-%02d-%02d at %02d:%02d:%02d\n"
           "Report written to \"%s\"\n",
           program_name,
           tm->tm_year + 1900, tm->tm_mon + 1, tm->tm_mday,
           tm->tm_hour, tm->tm_min, tm->tm_sec,
           filename.str);
    av_bprint_finalize(&filename, NULL);
    return 0;
}

int opt_report(const char *opt)
{
    return init_report(NULL);
}

int opt_max_alloc(void *optctx, const char *opt, const char *arg)
{
    char *tail;
    size_t max;

    max = strtol(arg, &tail, 10);
    if (*tail) {
        av_log(NULL, AV_LOG_FATAL, "Invalid max_alloc \"%s\".\n", arg);
        exit_program(1);
    }
    av_max_alloc(max);
    return 0;
}

int opt_timelimit(void *optctx, const char *opt, const char *arg)
{
#if HAVE_SETRLIMIT
    int lim = parse_number_or_die(opt, arg, OPT_INT64, 0, INT_MAX);
    struct rlimit rl = { lim, lim + 1 };
    if (setrlimit(RLIMIT_CPU, &rl))
        perror("setrlimit");
#else
    av_log(NULL, AV_LOG_WARNING, "-%s not implemented on this OS\n", opt);
#endif
    return 0;
}

void print_error(const char *filename, int err)
{
    char errbuf[128];
    const char *errbuf_ptr = errbuf;

    if (av_strerror(err, errbuf, sizeof(errbuf)) < 0)
        errbuf_ptr = strerror(AVUNERROR(err));
    av_log(NULL, AV_LOG_ERROR, "%s: %s\n", filename, errbuf_ptr);
}

static int warned_cfg = 0;

#define INDENT        1
#define SHOW_VERSION  2
#define SHOW_CONFIG   4
#define SHOW_COPYRIGHT 8

#define PRINT_LIB_INFO(libname, LIBNAME, flags, level)                  \
    if (CONFIG_##LIBNAME) {                                             \
        const char *indent = flags & INDENT? "  " : "";                 \
        if (flags & SHOW_VERSION) {                                     \
            unsigned int version = libname##_version();                 \
            av_log(NULL, level,                                         \
                   "%slib%-11s %2d.%3d.%3d / %2d.%3d.%3d\n",            \
                   indent, #libname,                                    \
                   LIB##LIBNAME##_VERSION_MAJOR,                        \
                   LIB##LIBNAME##_VERSION_MINOR,                        \
                   LIB##LIBNAME##_VERSION_MICRO,                        \
                   version >> 16, version >> 8 & 0xff, version & 0xff); \
        }                                                               \
        if (flags & SHOW_CONFIG) {                                      \
            const char *cfg = libname##_configuration();                \
            if (strcmp(FFMPEG_CONFIGURATION, cfg)) {                    \
                if (!warned_cfg) {                                      \
                    av_log(NULL, level,                                 \
                            "%sWARNING: library configuration mismatch\n", \
                            indent);                                    \
                    warned_cfg = 1;                                     \
                }                                                       \
                av_log(NULL, level, "%s%-11s configuration: %s\n",      \
                        indent, #libname, cfg);                         \
            }                                                           \
        }                                                               \
    }                                                                   \

static void print_all_libs_info(int flags, int level)
{
    PRINT_LIB_INFO(avutil,   AVUTIL,   flags, level);
    PRINT_LIB_INFO(avcodec,  AVCODEC,  flags, level);
    PRINT_LIB_INFO(avformat, AVFORMAT, flags, level);
    PRINT_LIB_INFO(avdevice, AVDEVICE, flags, level);
    PRINT_LIB_INFO(avfilter, AVFILTER, flags, level);
    PRINT_LIB_INFO(avresample, AVRESAMPLE, flags, level);
    PRINT_LIB_INFO(swscale,  SWSCALE,  flags, level);
    PRINT_LIB_INFO(swresample,SWRESAMPLE,  flags, level);
    PRINT_LIB_INFO(postproc, POSTPROC, flags, level);
}

static void print_program_info(int flags, int level)
{
    const char *indent = flags & INDENT? "  " : "";

    av_log(NULL, level, "%s version " FFMPEG_VERSION, program_name);
    if (flags & SHOW_COPYRIGHT)
        av_log(NULL, level, " Copyright (c) %d-%d the FFmpeg developers",
               program_birth_year, CONFIG_THIS_YEAR);
    av_log(NULL, level, "\n");
    av_log(NULL, level, "%sbuilt on %s %s with %s\n",
           indent, __DATE__, __TIME__, CC_IDENT);

    av_log(NULL, level, "%sconfiguration: " FFMPEG_CONFIGURATION "\n", indent);
}

static void print_buildconf(int flags, int level)
{
    const char *indent = flags & INDENT ? "  " : "";
    char str[] = { FFMPEG_CONFIGURATION };
    char *conflist, *remove_tilde, *splitconf;

    // Change all the ' --' strings to '~--' so that
    // they can be identified as tokens.
    while ((conflist = strstr(str, " --")) != NULL) {
        strncpy(conflist, "~--", 3);
    }

    // Compensate for the weirdness this would cause
    // when passing 'pkg-config --static'.
    while ((remove_tilde = strstr(str, "pkg-config~")) != NULL) {
        strncpy(remove_tilde, "pkg-config ", 11);
    }

    splitconf = strtok(str, "~");
    av_log(NULL, level, "\n%sconfiguration:\n", indent);
    while (splitconf != NULL) {
        av_log(NULL, level, "%s%s%s\n", indent, indent, splitconf);
        splitconf = strtok(NULL, "~");
    }
}

void show_banner(int argc, char **argv, const OptionDef *options)
{
    int idx = locate_option(argc, argv, options, "version");
    if (hide_banner || idx)
        return;

    print_program_info (INDENT|SHOW_COPYRIGHT, AV_LOG_INFO);
    print_all_libs_info(INDENT|SHOW_CONFIG,  AV_LOG_INFO);
    print_all_libs_info(INDENT|SHOW_VERSION, AV_LOG_INFO);
}

int show_version(void *optctx, const char *opt, const char *arg)
{
    av_log_set_callback(log_callback_help);
    print_program_info (SHOW_COPYRIGHT, AV_LOG_INFO);
    print_all_libs_info(SHOW_VERSION, AV_LOG_INFO);

    return 0;
}

int show_buildconf(void *optctx, const char *opt, const char *arg)
{
    av_log_set_callback(log_callback_help);
    print_buildconf      (INDENT|0, AV_LOG_INFO);

    return 0;
}

int show_license(void *optctx, const char *opt, const char *arg)
{
#if CONFIG_NONFREE
    printf(
    "This version of %s has nonfree parts compiled in.\n"
    "Therefore it is not legally redistributable.\n",
    program_name );
#elif CONFIG_GPLV3
    printf(
    "%s is free software; you can redistribute it and/or modify\n"
    "it under the terms of the GNU General Public License as published by\n"
    "the Free Software Foundation; either version 3 of the License, or\n"
    "(at your option) any later version.\n"
    "\n"
    "%s is distributed in the hope that it will be useful,\n"
    "but WITHOUT ANY WARRANTY; without even the implied warranty of\n"
    "MERCHANTABILITY or FITNESS FOR A PARTICULAR PURPOSE.  See the\n"
    "GNU General Public License for more details.\n"
    "\n"
    "You should have received a copy of the GNU General Public License\n"
    "along with %s.  If not, see <http://www.gnu.org/licenses/>.\n",
    program_name, program_name, program_name );
#elif CONFIG_GPL
    printf(
    "%s is free software; you can redistribute it and/or modify\n"
    "it under the terms of the GNU General Public License as published by\n"
    "the Free Software Foundation; either version 2 of the License, or\n"
    "(at your option) any later version.\n"
    "\n"
    "%s is distributed in the hope that it will be useful,\n"
    "but WITHOUT ANY WARRANTY; without even the implied warranty of\n"
    "MERCHANTABILITY or FITNESS FOR A PARTICULAR PURPOSE.  See the\n"
    "GNU General Public License for more details.\n"
    "\n"
    "You should have received a copy of the GNU General Public License\n"
    "along with %s; if not, write to the Free Software\n"
    "Foundation, Inc., 51 Franklin Street, Fifth Floor, Boston, MA 02110-1301 USA\n",
    program_name, program_name, program_name );
#elif CONFIG_LGPLV3
    printf(
    "%s is free software; you can redistribute it and/or modify\n"
    "it under the terms of the GNU Lesser General Public License as published by\n"
    "the Free Software Foundation; either version 3 of the License, or\n"
    "(at your option) any later version.\n"
    "\n"
    "%s is distributed in the hope that it will be useful,\n"
    "but WITHOUT ANY WARRANTY; without even the implied warranty of\n"
    "MERCHANTABILITY or FITNESS FOR A PARTICULAR PURPOSE.  See the\n"
    "GNU Lesser General Public License for more details.\n"
    "\n"
    "You should have received a copy of the GNU Lesser General Public License\n"
    "along with %s.  If not, see <http://www.gnu.org/licenses/>.\n",
    program_name, program_name, program_name );
#else
    printf(
    "%s is free software; you can redistribute it and/or\n"
    "modify it under the terms of the GNU Lesser General Public\n"
    "License as published by the Free Software Foundation; either\n"
    "version 2.1 of the License, or (at your option) any later version.\n"
    "\n"
    "%s is distributed in the hope that it will be useful,\n"
    "but WITHOUT ANY WARRANTY; without even the implied warranty of\n"
    "MERCHANTABILITY or FITNESS FOR A PARTICULAR PURPOSE.  See the GNU\n"
    "Lesser General Public License for more details.\n"
    "\n"
    "You should have received a copy of the GNU Lesser General Public\n"
    "License along with %s; if not, write to the Free Software\n"
    "Foundation, Inc., 51 Franklin Street, Fifth Floor, Boston, MA 02110-1301 USA\n",
    program_name, program_name, program_name );
#endif

    return 0;
}

static int is_device(const AVClass *avclass)
{
    if (!avclass)
        return 0;
    return avclass->category == AV_CLASS_CATEGORY_DEVICE_VIDEO_OUTPUT ||
           avclass->category == AV_CLASS_CATEGORY_DEVICE_VIDEO_INPUT ||
           avclass->category == AV_CLASS_CATEGORY_DEVICE_AUDIO_OUTPUT ||
           avclass->category == AV_CLASS_CATEGORY_DEVICE_AUDIO_INPUT ||
           avclass->category == AV_CLASS_CATEGORY_DEVICE_OUTPUT ||
           avclass->category == AV_CLASS_CATEGORY_DEVICE_INPUT;
}

static int show_formats_devices(void *optctx, const char *opt, const char *arg, int device_only)
{
    AVInputFormat *ifmt  = NULL;
    AVOutputFormat *ofmt = NULL;
    const char *last_name;
    int is_dev;

    printf("%s\n"
           " D. = Demuxing supported\n"
           " .E = Muxing supported\n"
           " --\n", device_only ? "Devices:" : "File formats:");
    last_name = "000";
    for (;;) {
        int decode = 0;
        int encode = 0;
        const char *name      = NULL;
        const char *long_name = NULL;

        while ((ofmt = av_oformat_next(ofmt))) {
            is_dev = is_device(ofmt->priv_class);
            if (!is_dev && device_only)
                continue;
            if ((!name || strcmp(ofmt->name, name) < 0) &&
                strcmp(ofmt->name, last_name) > 0) {
                name      = ofmt->name;
                long_name = ofmt->long_name;
                encode    = 1;
            }
        }
        while ((ifmt = av_iformat_next(ifmt))) {
            is_dev = is_device(ifmt->priv_class);
            if (!is_dev && device_only)
                continue;
            if ((!name || strcmp(ifmt->name, name) < 0) &&
                strcmp(ifmt->name, last_name) > 0) {
                name      = ifmt->name;
                long_name = ifmt->long_name;
                encode    = 0;
            }
            if (name && strcmp(ifmt->name, name) == 0)
                decode = 1;
        }
        if (!name)
            break;
        last_name = name;

        printf(" %s%s %-15s %s\n",
               decode ? "D" : " ",
               encode ? "E" : " ",
               name,
            long_name ? long_name:" ");
    }
    return 0;
}

int show_formats(void *optctx, const char *opt, const char *arg)
{
    return show_formats_devices(optctx, opt, arg, 0);
}

int show_devices(void *optctx, const char *opt, const char *arg)
{
    return show_formats_devices(optctx, opt, arg, 1);
}

#define PRINT_CODEC_SUPPORTED(codec, field, type, list_name, term, get_name) \
    if (codec->field) {                                                      \
        const type *p = codec->field;                                        \
                                                                             \
        printf("    Supported " list_name ":");                              \
        while (*p != term) {                                                 \
            get_name(*p);                                                    \
            printf(" %s", name);                                             \
            p++;                                                             \
        }                                                                    \
        printf("\n");                                                        \
    }                                                                        \

static void print_codec(const AVCodec *c)
{
    int encoder = av_codec_is_encoder(c);

    printf("%s %s [%s]:\n", encoder ? "Encoder" : "Decoder", c->name,
           c->long_name ? c->long_name : "");

    if (c->type == AVMEDIA_TYPE_VIDEO ||
        c->type == AVMEDIA_TYPE_AUDIO) {
        printf("    Threading capabilities: ");
        switch (c->capabilities & (CODEC_CAP_FRAME_THREADS |
                                   CODEC_CAP_SLICE_THREADS)) {
        case CODEC_CAP_FRAME_THREADS |
             CODEC_CAP_SLICE_THREADS: printf("frame and slice"); break;
        case CODEC_CAP_FRAME_THREADS: printf("frame");           break;
        case CODEC_CAP_SLICE_THREADS: printf("slice");           break;
        default:                      printf("no");              break;
        }
        printf("\n");
    }

    if (c->supported_framerates) {
        const AVRational *fps = c->supported_framerates;

        printf("    Supported framerates:");
        while (fps->num) {
            printf(" %d/%d", fps->num, fps->den);
            fps++;
        }
        printf("\n");
    }
    PRINT_CODEC_SUPPORTED(c, pix_fmts, enum AVPixelFormat, "pixel formats",
                          AV_PIX_FMT_NONE, GET_PIX_FMT_NAME);
    PRINT_CODEC_SUPPORTED(c, supported_samplerates, int, "sample rates", 0,
                          GET_SAMPLE_RATE_NAME);
    PRINT_CODEC_SUPPORTED(c, sample_fmts, enum AVSampleFormat, "sample formats",
                          AV_SAMPLE_FMT_NONE, GET_SAMPLE_FMT_NAME);
    PRINT_CODEC_SUPPORTED(c, channel_layouts, uint64_t, "channel layouts",
                          0, GET_CH_LAYOUT_DESC);

    if (c->priv_class) {
        show_help_children(c->priv_class,
                           AV_OPT_FLAG_ENCODING_PARAM |
                           AV_OPT_FLAG_DECODING_PARAM);
    }
}

static char get_media_type_char(enum AVMediaType type)
{
    switch (type) {
        case AVMEDIA_TYPE_VIDEO:    return 'V';
        case AVMEDIA_TYPE_AUDIO:    return 'A';
        case AVMEDIA_TYPE_DATA:     return 'D';
        case AVMEDIA_TYPE_SUBTITLE: return 'S';
        case AVMEDIA_TYPE_ATTACHMENT:return 'T';
        default:                    return '?';
    }
}

static const AVCodec *next_codec_for_id(enum AVCodecID id, const AVCodec *prev,
                                        int encoder)
{
    while ((prev = av_codec_next(prev))) {
        if (prev->id == id &&
            (encoder ? av_codec_is_encoder(prev) : av_codec_is_decoder(prev)))
            return prev;
    }
    return NULL;
}

static int compare_codec_desc(const void *a, const void *b)
{
    const AVCodecDescriptor * const *da = a;
    const AVCodecDescriptor * const *db = b;

    return (*da)->type != (*db)->type ? (*da)->type - (*db)->type :
           strcmp((*da)->name, (*db)->name);
}

static unsigned get_codecs_sorted(const AVCodecDescriptor ***rcodecs)
{
    const AVCodecDescriptor *desc = NULL;
    const AVCodecDescriptor **codecs;
    unsigned nb_codecs = 0, i = 0;

    while ((desc = avcodec_descriptor_next(desc)))
        nb_codecs++;
    if (!(codecs = av_calloc(nb_codecs, sizeof(*codecs)))) {
        av_log(NULL, AV_LOG_ERROR, "Out of memory\n");
        exit_program(1);
    }
    desc = NULL;
    while ((desc = avcodec_descriptor_next(desc)))
        codecs[i++] = desc;
    av_assert0(i == nb_codecs);
    qsort(codecs, nb_codecs, sizeof(*codecs), compare_codec_desc);
    *rcodecs = codecs;
    return nb_codecs;
}

static void print_codecs_for_id(enum AVCodecID id, int encoder)
{
    const AVCodec *codec = NULL;

    printf(" (%s: ", encoder ? "encoders" : "decoders");

    while ((codec = next_codec_for_id(id, codec, encoder)))
        printf("%s ", codec->name);

    printf(")");
}

int show_codecs(void *optctx, const char *opt, const char *arg)
{
    const AVCodecDescriptor **codecs;
    unsigned i, nb_codecs = get_codecs_sorted(&codecs);

    printf("Codecs:\n"
           " D..... = Decoding supported\n"
           " .E.... = Encoding supported\n"
           " ..V... = Video codec\n"
           " ..A... = Audio codec\n"
           " ..S... = Subtitle codec\n"
           " ...I.. = Intra frame-only codec\n"
           " ....L. = Lossy compression\n"
           " .....S = Lossless compression\n"
           " -------\n");
    for (i = 0; i < nb_codecs; i++) {
        const AVCodecDescriptor *desc = codecs[i];
        const AVCodec *codec = NULL;

        if (strstr(desc->name, "_deprecated"))
            continue;

        printf(" ");
        printf(avcodec_find_decoder(desc->id) ? "D" : ".");
        printf(avcodec_find_encoder(desc->id) ? "E" : ".");

        printf("%c", get_media_type_char(desc->type));
        printf((desc->props & AV_CODEC_PROP_INTRA_ONLY) ? "I" : ".");
        printf((desc->props & AV_CODEC_PROP_LOSSY)      ? "L" : ".");
        printf((desc->props & AV_CODEC_PROP_LOSSLESS)   ? "S" : ".");

        printf(" %-20s %s", desc->name, desc->long_name ? desc->long_name : "");

        /* print decoders/encoders when there's more than one or their
         * names are different from codec name */
        while ((codec = next_codec_for_id(desc->id, codec, 0))) {
            if (strcmp(codec->name, desc->name)) {
                print_codecs_for_id(desc->id, 0);
                break;
            }
        }
        codec = NULL;
        while ((codec = next_codec_for_id(desc->id, codec, 1))) {
            if (strcmp(codec->name, desc->name)) {
                print_codecs_for_id(desc->id, 1);
                break;
            }
        }

        printf("\n");
    }
    av_free(codecs);
    return 0;
}

static void print_codecs(int encoder)
{
    const AVCodecDescriptor **codecs;
    unsigned i, nb_codecs = get_codecs_sorted(&codecs);

    printf("%s:\n"
           " V..... = Video\n"
           " A..... = Audio\n"
           " S..... = Subtitle\n"
           " .F.... = Frame-level multithreading\n"
           " ..S... = Slice-level multithreading\n"
           " ...X.. = Codec is experimental\n"
           " ....B. = Supports draw_horiz_band\n"
           " .....D = Supports direct rendering method 1\n"
           " ------\n",
           encoder ? "Encoders" : "Decoders");
    for (i = 0; i < nb_codecs; i++) {
        const AVCodecDescriptor *desc = codecs[i];
        const AVCodec *codec = NULL;

        while ((codec = next_codec_for_id(desc->id, codec, encoder))) {
            printf(" %c", get_media_type_char(desc->type));
            printf((codec->capabilities & CODEC_CAP_FRAME_THREADS) ? "F" : ".");
            printf((codec->capabilities & CODEC_CAP_SLICE_THREADS) ? "S" : ".");
            printf((codec->capabilities & CODEC_CAP_EXPERIMENTAL)  ? "X" : ".");
            printf((codec->capabilities & CODEC_CAP_DRAW_HORIZ_BAND)?"B" : ".");
            printf((codec->capabilities & CODEC_CAP_DR1)           ? "D" : ".");

            printf(" %-20s %s", codec->name, codec->long_name ? codec->long_name : "");
            if (strcmp(codec->name, desc->name))
                printf(" (codec %s)", desc->name);

            printf("\n");
        }
    }
    av_free(codecs);
}

int show_decoders(void *optctx, const char *opt, const char *arg)
{
    print_codecs(0);
    return 0;
}

int show_encoders(void *optctx, const char *opt, const char *arg)
{
    print_codecs(1);
    return 0;
}

int show_bsfs(void *optctx, const char *opt, const char *arg)
{
    AVBitStreamFilter *bsf = NULL;

    printf("Bitstream filters:\n");
    while ((bsf = av_bitstream_filter_next(bsf)))
        printf("%s\n", bsf->name);
    printf("\n");
    return 0;
}

int show_protocols(void *optctx, const char *opt, const char *arg)
{
    void *opaque = NULL;
    const char *name;

    printf("Supported file protocols:\n"
           "Input:\n");
    while ((name = avio_enum_protocols(&opaque, 0)))
        printf("%s\n", name);
    printf("Output:\n");
    while ((name = avio_enum_protocols(&opaque, 1)))
        printf("%s\n", name);
    return 0;
}

int show_filters(void *optctx, const char *opt, const char *arg)
{
    const AVFilter av_unused(*filter) = NULL;
    char descr[64], *descr_cur;
    int i, j;
    const AVFilterPad *pad;

    printf("Filters:\n"
           "  T.. = Timeline support\n"
           "  .S. = Slice threading\n"
           "  ..C = Commmand support\n"
           "  A = Audio input/output\n"
           "  V = Video input/output\n"
           "  N = Dynamic number and/or type of input/output\n"
           "  | = Source or sink filter\n");
#if CONFIG_AVFILTER
    while ((filter = avfilter_next(filter))) {
        descr_cur = descr;
        for (i = 0; i < 2; i++) {
            if (i) {
                *(descr_cur++) = '-';
                *(descr_cur++) = '>';
            }
            pad = i ? filter->outputs : filter->inputs;
            for (j = 0; pad && pad[j].name; j++) {
                if (descr_cur >= descr + sizeof(descr) - 4)
                    break;
                *(descr_cur++) = get_media_type_char(pad[j].type);
            }
            if (!j)
                *(descr_cur++) = ((!i && (filter->flags & AVFILTER_FLAG_DYNAMIC_INPUTS)) ||
                                  ( i && (filter->flags & AVFILTER_FLAG_DYNAMIC_OUTPUTS))) ? 'N' : '|';
        }
        *descr_cur = 0;
        printf(" %c%c%c %-16s %-10s %s\n",
               filter->flags & AVFILTER_FLAG_SUPPORT_TIMELINE ? 'T' : '.',
               filter->flags & AVFILTER_FLAG_SLICE_THREADS    ? 'S' : '.',
               filter->process_command                        ? 'C' : '.',
               filter->name, descr, filter->description);
    }
#endif
    return 0;
}

int show_colors(void *optctx, const char *opt, const char *arg)
{
    const char *name;
    const uint8_t *rgb;
    int i;

    printf("%-32s #RRGGBB\n", "name");

    for (i = 0; name = av_get_known_color_name(i, &rgb); i++)
        printf("%-32s #%02x%02x%02x\n", name, rgb[0], rgb[1], rgb[2]);

    return 0;
}

int show_pix_fmts(void *optctx, const char *opt, const char *arg)
{
    const AVPixFmtDescriptor *pix_desc = NULL;

    printf("Pixel formats:\n"
           "I.... = Supported Input  format for conversion\n"
           ".O... = Supported Output format for conversion\n"
           "..H.. = Hardware accelerated format\n"
           "...P. = Paletted format\n"
           "....B = Bitstream format\n"
           "FLAGS NAME            NB_COMPONENTS BITS_PER_PIXEL\n"
           "-----\n");

#if !CONFIG_SWSCALE
#   define sws_isSupportedInput(x)  0
#   define sws_isSupportedOutput(x) 0
#endif

    while ((pix_desc = av_pix_fmt_desc_next(pix_desc))) {
        enum AVPixelFormat pix_fmt = av_pix_fmt_desc_get_id(pix_desc);
        printf("%c%c%c%c%c %-16s       %d            %2d\n",
               sws_isSupportedInput (pix_fmt)              ? 'I' : '.',
               sws_isSupportedOutput(pix_fmt)              ? 'O' : '.',
               pix_desc->flags & AV_PIX_FMT_FLAG_HWACCEL   ? 'H' : '.',
               pix_desc->flags & AV_PIX_FMT_FLAG_PAL       ? 'P' : '.',
               pix_desc->flags & AV_PIX_FMT_FLAG_BITSTREAM ? 'B' : '.',
               pix_desc->name,
               pix_desc->nb_components,
               av_get_bits_per_pixel(pix_desc));
    }
    return 0;
}

int show_layouts(void *optctx, const char *opt, const char *arg)
{
    int i = 0;
    uint64_t layout, j;
    const char *name, *descr;

    printf("Individual channels:\n"
           "NAME           DESCRIPTION\n");
    for (i = 0; i < 63; i++) {
        name = av_get_channel_name((uint64_t)1 << i);
        if (!name)
            continue;
        descr = av_get_channel_description((uint64_t)1 << i);
        printf("%-14s %s\n", name, descr);
    }
    printf("\nStandard channel layouts:\n"
           "NAME           DECOMPOSITION\n");
    for (i = 0; !av_get_standard_channel_layout(i, &layout, &name); i++) {
        if (name) {
            printf("%-14s ", name);
            for (j = 1; j; j <<= 1)
                if ((layout & j))
                    printf("%s%s", (layout & (j - 1)) ? "+" : "", av_get_channel_name(j));
            printf("\n");
        }
    }
    return 0;
}

int show_sample_fmts(void *optctx, const char *opt, const char *arg)
{
    int i;
    char fmt_str[128];
    for (i = -1; i < AV_SAMPLE_FMT_NB; i++)
        printf("%s\n", av_get_sample_fmt_string(fmt_str, sizeof(fmt_str), i));
    return 0;
}

static void show_help_codec(const char *name, int encoder)
{
    const AVCodecDescriptor *desc;
    const AVCodec *codec;

    if (!name) {
        av_log(NULL, AV_LOG_ERROR, "No codec name specified.\n");
        return;
    }

    codec = encoder ? avcodec_find_encoder_by_name(name) :
                      avcodec_find_decoder_by_name(name);

    if (codec)
        print_codec(codec);
    else if ((desc = avcodec_descriptor_get_by_name(name))) {
        int printed = 0;

        while ((codec = next_codec_for_id(desc->id, codec, encoder))) {
            printed = 1;
            print_codec(codec);
        }

        if (!printed) {
            av_log(NULL, AV_LOG_ERROR, "Codec '%s' is known to FFmpeg, "
                   "but no %s for it are available. FFmpeg might need to be "
                   "recompiled with additional external libraries.\n",
                   name, encoder ? "encoders" : "decoders");
        }
    } else {
        av_log(NULL, AV_LOG_ERROR, "Codec '%s' is not recognized by FFmpeg.\n",
               name);
    }
}

static void show_help_demuxer(const char *name)
{
    const AVInputFormat *fmt = av_find_input_format(name);

    if (!fmt) {
        av_log(NULL, AV_LOG_ERROR, "Unknown format '%s'.\n", name);
        return;
    }

    printf("Demuxer %s [%s]:\n", fmt->name, fmt->long_name);

    if (fmt->extensions)
        printf("    Common extensions: %s.\n", fmt->extensions);

    if (fmt->priv_class)
        show_help_children(fmt->priv_class, AV_OPT_FLAG_DECODING_PARAM);
}

static void show_help_muxer(const char *name)
{
    const AVCodecDescriptor *desc;
    const AVOutputFormat *fmt = av_guess_format(name, NULL, NULL);

    if (!fmt) {
        av_log(NULL, AV_LOG_ERROR, "Unknown format '%s'.\n", name);
        return;
    }

    printf("Muxer %s [%s]:\n", fmt->name, fmt->long_name);

    if (fmt->extensions)
        printf("    Common extensions: %s.\n", fmt->extensions);
    if (fmt->mime_type)
        printf("    Mime type: %s.\n", fmt->mime_type);
    if (fmt->video_codec != AV_CODEC_ID_NONE &&
        (desc = avcodec_descriptor_get(fmt->video_codec))) {
        printf("    Default video codec: %s.\n", desc->name);
    }
    if (fmt->audio_codec != AV_CODEC_ID_NONE &&
        (desc = avcodec_descriptor_get(fmt->audio_codec))) {
        printf("    Default audio codec: %s.\n", desc->name);
    }
    if (fmt->subtitle_codec != AV_CODEC_ID_NONE &&
        (desc = avcodec_descriptor_get(fmt->subtitle_codec))) {
        printf("    Default subtitle codec: %s.\n", desc->name);
    }

    if (fmt->priv_class)
        show_help_children(fmt->priv_class, AV_OPT_FLAG_ENCODING_PARAM);
}

#if CONFIG_AVFILTER
static void show_help_filter(const char *name)
{
#if CONFIG_AVFILTER
    const AVFilter *f = avfilter_get_by_name(name);
    int i, count;

    if (!name) {
        av_log(NULL, AV_LOG_ERROR, "No filter name specified.\n");
        return;
    } else if (!f) {
        av_log(NULL, AV_LOG_ERROR, "Unknown filter '%s'.\n", name);
        return;
    }

    printf("Filter %s\n", f->name);
    if (f->description)
        printf("  %s\n", f->description);

    if (f->flags & AVFILTER_FLAG_SLICE_THREADS)
        printf("    slice threading supported\n");

    printf("    Inputs:\n");
    count = avfilter_pad_count(f->inputs);
    for (i = 0; i < count; i++) {
        printf("       #%d: %s (%s)\n", i, avfilter_pad_get_name(f->inputs, i),
               media_type_string(avfilter_pad_get_type(f->inputs, i)));
    }
    if (f->flags & AVFILTER_FLAG_DYNAMIC_INPUTS)
        printf("        dynamic (depending on the options)\n");
    else if (!count)
        printf("        none (source filter)\n");

    printf("    Outputs:\n");
    count = avfilter_pad_count(f->outputs);
    for (i = 0; i < count; i++) {
        printf("       #%d: %s (%s)\n", i, avfilter_pad_get_name(f->outputs, i),
               media_type_string(avfilter_pad_get_type(f->outputs, i)));
    }
    if (f->flags & AVFILTER_FLAG_DYNAMIC_OUTPUTS)
        printf("        dynamic (depending on the options)\n");
    else if (!count)
        printf("        none (sink filter)\n");

    if (f->priv_class)
        show_help_children(f->priv_class, AV_OPT_FLAG_VIDEO_PARAM | AV_OPT_FLAG_FILTERING_PARAM |
                                          AV_OPT_FLAG_AUDIO_PARAM);
    if (f->flags & AVFILTER_FLAG_SUPPORT_TIMELINE)
        printf("This filter has support for timeline through the 'enable' option.\n");
#else
    av_log(NULL, AV_LOG_ERROR, "Build without libavfilter; "
           "can not to satisfy request\n");
#endif
}
#endif

int show_help(void *optctx, const char *opt, const char *arg)
{
    char *topic, *par;
    av_log_set_callback(log_callback_help);

    topic = av_strdup(arg ? arg : "");
    par = strchr(topic, '=');
    if (par)
        *par++ = 0;

    if (!*topic) {
        show_help_default(topic, par);
    } else if (!strcmp(topic, "decoder")) {
        show_help_codec(par, 0);
    } else if (!strcmp(topic, "encoder")) {
        show_help_codec(par, 1);
    } else if (!strcmp(topic, "demuxer")) {
        show_help_demuxer(par);
    } else if (!strcmp(topic, "muxer")) {
        show_help_muxer(par);
#if CONFIG_AVFILTER
    } else if (!strcmp(topic, "filter")) {
        show_help_filter(par);
#endif
    } else {
        show_help_default(topic, par);
    }

    av_freep(&topic);
    return 0;
}

int read_yesno(void)
{
    int c = getchar();
    int yesno = (av_toupper(c) == 'Y');

    while (c != '\n' && c != EOF)
        c = getchar();

    return yesno;
}

int cmdutils_read_file(const char *filename, char **bufptr, size_t *size)
{
    int64_t ret;
    FILE *f = av_fopen_utf8(filename, "rb");

    if (!f) {
        av_log(NULL, AV_LOG_ERROR, "Cannot read file '%s': %s\n", filename,
               strerror(errno));
        return AVERROR(errno);
    }
<<<<<<< HEAD
    fseek(f, 0, SEEK_END);
    *size = ftell(f);
    fseek(f, 0, SEEK_SET);
    if (*size == (size_t)-1) {
        av_log(NULL, AV_LOG_ERROR, "IO error: %s\n", strerror(errno));
        fclose(f);
        return AVERROR(errno);
    }
=======

    ret = fseek(f, 0, SEEK_END);
    if (ret == -1) {
        ret = AVERROR(errno);
        goto out;
    }

    ret = ftell(f);
    if (ret < 0) {
        ret = AVERROR(errno);
        goto out;
    }
    *size = ret;

    ret = fseek(f, 0, SEEK_SET);
    if (ret == -1) {
        ret = AVERROR(errno);
        goto out;
    }

>>>>>>> cbfdbba5
    *bufptr = av_malloc(*size + 1);
    if (!*bufptr) {
        av_log(NULL, AV_LOG_ERROR, "Could not allocate file buffer\n");
        ret = AVERROR(ENOMEM);
        goto out;
    }
    ret = fread(*bufptr, 1, *size, f);
    if (ret < *size) {
        av_free(*bufptr);
        if (ferror(f)) {
            av_log(NULL, AV_LOG_ERROR, "Error while reading file '%s': %s\n",
                   filename, strerror(errno));
            ret = AVERROR(errno);
        } else
            ret = AVERROR_EOF;
    } else {
        ret = 0;
        (*bufptr)[(*size)++] = '\0';
    }

out:
    fclose(f);
    return ret;
}

FILE *get_preset_file(char *filename, size_t filename_size,
                      const char *preset_name, int is_path,
                      const char *codec_name)
{
    FILE *f = NULL;
    int i;
    const char *base[3] = { getenv("FFMPEG_DATADIR"),
                            getenv("HOME"),
                            FFMPEG_DATADIR, };

    if (is_path) {
        av_strlcpy(filename, preset_name, filename_size);
        f = fopen(filename, "r");
    } else {
#ifdef _WIN32
        char datadir[MAX_PATH], *ls;
        base[2] = NULL;

        if (GetModuleFileNameA(GetModuleHandleA(NULL), datadir, sizeof(datadir) - 1))
        {
            for (ls = datadir; ls < datadir + strlen(datadir); ls++)
                if (*ls == '\\') *ls = '/';

            if (ls = strrchr(datadir, '/'))
            {
                *ls = 0;
                strncat(datadir, "/ffpresets",  sizeof(datadir) - 1 - strlen(datadir));
                base[2] = datadir;
            }
        }
#endif
        for (i = 0; i < 3 && !f; i++) {
            if (!base[i])
                continue;
            snprintf(filename, filename_size, "%s%s/%s.ffpreset", base[i],
                     i != 1 ? "" : "/.ffmpeg", preset_name);
            f = fopen(filename, "r");
            if (!f && codec_name) {
                snprintf(filename, filename_size,
                         "%s%s/%s-%s.ffpreset",
                         base[i], i != 1 ? "" : "/.ffmpeg", codec_name,
                         preset_name);
                f = fopen(filename, "r");
            }
        }
    }

    return f;
}

int check_stream_specifier(AVFormatContext *s, AVStream *st, const char *spec)
{
    int ret = avformat_match_stream_specifier(s, st, spec);
    if (ret < 0)
        av_log(s, AV_LOG_ERROR, "Invalid stream specifier: %s.\n", spec);
    return ret;
}

AVDictionary *filter_codec_opts(AVDictionary *opts, enum AVCodecID codec_id,
                                AVFormatContext *s, AVStream *st, AVCodec *codec)
{
    AVDictionary    *ret = NULL;
    AVDictionaryEntry *t = NULL;
    int            flags = s->oformat ? AV_OPT_FLAG_ENCODING_PARAM
                                      : AV_OPT_FLAG_DECODING_PARAM;
    char          prefix = 0;
    const AVClass    *cc = avcodec_get_class();

    if (!codec)
        codec            = s->oformat ? avcodec_find_encoder(codec_id)
                                      : avcodec_find_decoder(codec_id);

    switch (st->codec->codec_type) {
    case AVMEDIA_TYPE_VIDEO:
        prefix  = 'v';
        flags  |= AV_OPT_FLAG_VIDEO_PARAM;
        break;
    case AVMEDIA_TYPE_AUDIO:
        prefix  = 'a';
        flags  |= AV_OPT_FLAG_AUDIO_PARAM;
        break;
    case AVMEDIA_TYPE_SUBTITLE:
        prefix  = 's';
        flags  |= AV_OPT_FLAG_SUBTITLE_PARAM;
        break;
    }

    while (t = av_dict_get(opts, "", t, AV_DICT_IGNORE_SUFFIX)) {
        char *p = strchr(t->key, ':');

        /* check stream specification in opt name */
        if (p)
            switch (check_stream_specifier(s, st, p + 1)) {
            case  1: *p = 0; break;
            case  0:         continue;
            default:         return NULL;
            }

        if (av_opt_find(&cc, t->key, NULL, flags, AV_OPT_SEARCH_FAKE_OBJ) ||
            !codec ||
            (codec->priv_class &&
             av_opt_find(&codec->priv_class, t->key, NULL, flags,
                         AV_OPT_SEARCH_FAKE_OBJ)))
            av_dict_set(&ret, t->key, t->value, 0);
        else if (t->key[0] == prefix &&
                 av_opt_find(&cc, t->key + 1, NULL, flags,
                             AV_OPT_SEARCH_FAKE_OBJ))
            av_dict_set(&ret, t->key + 1, t->value, 0);

        if (p)
            *p = ':';
    }
    return ret;
}

AVDictionary **setup_find_stream_info_opts(AVFormatContext *s,
                                           AVDictionary *codec_opts)
{
    int i;
    AVDictionary **opts;

    if (!s->nb_streams)
        return NULL;
    opts = av_mallocz_array(s->nb_streams, sizeof(*opts));
    if (!opts) {
        av_log(NULL, AV_LOG_ERROR,
               "Could not alloc memory for stream options.\n");
        return NULL;
    }
    for (i = 0; i < s->nb_streams; i++)
        opts[i] = filter_codec_opts(codec_opts, s->streams[i]->codec->codec_id,
                                    s, s->streams[i], NULL);
    return opts;
}

void *grow_array(void *array, int elem_size, int *size, int new_size)
{
    if (new_size >= INT_MAX / elem_size) {
        av_log(NULL, AV_LOG_ERROR, "Array too big.\n");
        exit_program(1);
    }
    if (*size < new_size) {
        uint8_t *tmp = av_realloc(array, new_size*elem_size);
        if (!tmp) {
            av_log(NULL, AV_LOG_ERROR, "Could not alloc buffer.\n");
            exit_program(1);
        }
        memset(tmp + *size*elem_size, 0, (new_size-*size) * elem_size);
        *size = new_size;
        return tmp;
    }
    return array;
}<|MERGE_RESOLUTION|>--- conflicted
+++ resolved
@@ -1865,16 +1865,6 @@
                strerror(errno));
         return AVERROR(errno);
     }
-<<<<<<< HEAD
-    fseek(f, 0, SEEK_END);
-    *size = ftell(f);
-    fseek(f, 0, SEEK_SET);
-    if (*size == (size_t)-1) {
-        av_log(NULL, AV_LOG_ERROR, "IO error: %s\n", strerror(errno));
-        fclose(f);
-        return AVERROR(errno);
-    }
-=======
 
     ret = fseek(f, 0, SEEK_END);
     if (ret == -1) {
@@ -1895,7 +1885,6 @@
         goto out;
     }
 
->>>>>>> cbfdbba5
     *bufptr = av_malloc(*size + 1);
     if (!*bufptr) {
         av_log(NULL, AV_LOG_ERROR, "Could not allocate file buffer\n");
@@ -1917,6 +1906,7 @@
     }
 
 out:
+    av_log(NULL, AV_LOG_ERROR, "IO error: %s\n", av_err2str(ret));
     fclose(f);
     return ret;
 }
