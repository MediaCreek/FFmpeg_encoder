@chapter Protocols
@c man begin PROTOCOLS

Protocols are configured elements in FFmpeg that enable access to
resources that require specific protocols.

When you configure your FFmpeg build, all the supported protocols are
enabled by default. You can list all available ones using the
configure option "--list-protocols".

You can disable all the protocols using the configure option
"--disable-protocols", and selectively enable a protocol using the
option "--enable-protocol=@var{PROTOCOL}", or you can disable a
particular protocol using the option
"--disable-protocol=@var{PROTOCOL}".

The option "-protocols" of the ff* tools will display the list of
supported protocols.

A description of the currently available protocols follows.

@section bluray

Read BluRay playlist.

The accepted options are:
@table @option

@item angle
BluRay angle

@item chapter
Start chapter (1...N)

@item playlist
Playlist to read (BDMV/PLAYLIST/?????.mpls)

@end table

Examples:

Read longest playlist from BluRay mounted to /mnt/bluray:
@example
bluray:/mnt/bluray
@end example

Read angle 2 of playlist 4 from BluRay mounted to /mnt/bluray, start from chapter 2:
@example
-playlist 4 -angle 2 -chapter 2 bluray:/mnt/bluray
@end example

@section cache

Caching wrapper for input stream.

Cache the input stream to temporary file. It brings seeking capability to live streams.

@example
cache:@var{URL}
@end example

@section concat

Physical concatenation protocol.

Allow to read and seek from many resource in sequence as if they were
a unique resource.

A URL accepted by this protocol has the syntax:
@example
concat:@var{URL1}|@var{URL2}|...|@var{URLN}
@end example

where @var{URL1}, @var{URL2}, ..., @var{URLN} are the urls of the
resource to be concatenated, each one possibly specifying a distinct
protocol.

For example to read a sequence of files @file{split1.mpeg},
@file{split2.mpeg}, @file{split3.mpeg} with @command{ffplay} use the
command:
@example
ffplay concat:split1.mpeg\|split2.mpeg\|split3.mpeg
@end example

Note that you may need to escape the character "|" which is special for
many shells.

@section crypto

AES-encrypted stream reading protocol.

The accepted options are:
@table @option
@item key
Set the AES decryption key binary block from given hexadecimal representation.

@item iv
Set the AES decryption initialization vector binary block from given hexadecimal representation.
@end table

Accepted URL formats:
@example
crypto:@var{URL}
crypto+@var{URL}
@end example

@section data

Data in-line in the URI. See @url{http://en.wikipedia.org/wiki/Data_URI_scheme}.

For example, to convert a GIF file given inline with @command{ffmpeg}:
@example
ffmpeg -i "data:image/gif;base64,R0lGODdhCAAIAMIEAAAAAAAA//8AAP//AP///////////////ywAAAAACAAIAAADF0gEDLojDgdGiJdJqUX02iB4E8Q9jUMkADs=" smiley.png
@end example

@section file

File access protocol.

Allow to read from or write to a file.

A file URL can have the form:
@example
file:@var{filename}
@end example

where @var{filename} is the path of the file to read.

An URL that does not have a protocol prefix will be assumed to be a
file URL. Depending on the build, an URL that looks like a Windows
path with the drive letter at the beginning will also be assumed to be
a file URL (usually not the case in builds for unix-like systems).

For example to read from a file @file{input.mpeg} with @command{ffmpeg}
use the command:
@example
ffmpeg -i file:input.mpeg output.mpeg
@end example

This protocol accepts the following options:

@table @option
@item truncate
Truncate existing files on write, if set to 1. A value of 0 prevents
truncating. Default value is 1.

@item blocksize
Set I/O operation maximum block size, in bytes. Default value is
@code{INT_MAX}, which results in not limiting the requested block size.
Setting this value reasonably low improves user termination request reaction
time, which is valuable for files on slow medium.
@end table

@section ftp

FTP (File Transfer Protocol).

Allow to read from or write to remote resources using FTP protocol.

Following syntax is required.
@example
ftp://[user[:password]@@]server[:port]/path/to/remote/resource.mpeg
@end example

This protocol accepts the following options.

@table @option
@item timeout
Set timeout of socket I/O operations used by the underlying low level
operation. By default it is set to -1, which means that the timeout is
not specified.

@item ftp-anonymous-password
Password used when login as anonymous user. Typically an e-mail address
should be used.

@item ftp-write-seekable
Control seekability of connection during encoding. If set to 1 the
resource is supposed to be seekable, if set to 0 it is assumed not
to be seekable. Default value is 0.
@end table

NOTE: Protocol can be used as output, but it is recommended to not do
it, unless special care is taken (tests, customized server configuration
etc.). Different FTP servers behave in different way during seek
operation. ff* tools may produce incomplete content due to server limitations.

@section gopher

Gopher protocol.

@section hls

Read Apple HTTP Live Streaming compliant segmented stream as
a uniform one. The M3U8 playlists describing the segments can be
remote HTTP resources or local files, accessed using the standard
file protocol.
The nested protocol is declared by specifying
"+@var{proto}" after the hls URI scheme name, where @var{proto}
is either "file" or "http".

@example
hls+http://host/path/to/remote/resource.m3u8
hls+file://path/to/local/resource.m3u8
@end example

Using this protocol is discouraged - the hls demuxer should work
just as well (if not, please report the issues) and is more complete.
To use the hls demuxer instead, simply use the direct URLs to the
m3u8 files.

@section http

HTTP (Hyper Text Transfer Protocol).

This protocol accepts the following options:

@table @option
<<<<<<< HEAD
@item seekable
Control seekability of connection. If set to 1 the resource is
supposed to be seekable, if set to 0 it is assumed not to be seekable,
if set to -1 it will try to autodetect if it is seekable. Default
value is -1.

@item chunked_post
If set to 1 use chunked transfer-encoding for posts, default is 1.
=======
@item chunked_post
If set to 1 use chunked Transfer-Encoding for posts, default is 1.
>>>>>>> 82a3e469

@item headers
Set custom HTTP headers, can override built in default headers. The
value must be a string encoding the headers.

<<<<<<< HEAD
@item content_type
Force a content type.

@item user-agent
=======
@item multiple_requests
Use persistent connections if set to 1, default is 0.

@item post_data
Set custom HTTP post data.

>>>>>>> 82a3e469
@item user_agent
Override the User-Agent header. If not specified the protocol will use a
string describing the libavformat build. ("Lavf/<version>")

@item multiple_requests
Use persistent connections if set to 1. By default it is 0.

@item post_data
Set custom HTTP post data.

@item timeout
Set timeout of socket I/O operations used by the underlying low level
operation. By default it is set to -1, which means that the timeout is
not specified.

@item mime_type
Export the MIME type.

@item icy
If set to 1 request ICY (SHOUTcast) metadata from the server. If the server
supports this, the metadata has to be retrieved by the application by reading
the @option{icy_metadata_headers} and @option{icy_metadata_packet} options.
The default is 0.

@item icy_metadata_headers
If the server supports ICY metadata, this contains the ICY-specific HTTP reply
headers, separated by newline characters.

@item icy_metadata_packet
If the server supports ICY metadata, and @option{icy} was set to 1, this
contains the last non-empty metadata packet sent by the server. It should be
polled in regular intervals by applications interested in mid-stream metadata
updates.

@item cookies
Set the cookies to be sent in future requests. The format of each cookie is the
same as the value of a Set-Cookie HTTP response field. Multiple cookies can be
delimited by a newline character.

@item offset
Set initial byte offset.

@item end_offset
Try to limit the request to bytes preceding this offset.
@end table

@subsection HTTP Cookies

Some HTTP requests will be denied unless cookie values are passed in with the
request. The @option{cookies} option allows these cookies to be specified. At
the very least, each cookie must specify a value along with a path and domain.
HTTP requests that match both the domain and path will automatically include the
cookie value in the HTTP Cookie header field. Multiple cookies can be delimited
by a newline.

The required syntax to play a stream specifying a cookie is:
@example
ffplay -cookies "nlqptid=nltid=tsn; path=/; domain=somedomain.com;" http://somedomain.com/somestream.m3u8
@end example

@section mmst

MMS (Microsoft Media Server) protocol over TCP.

@section mmsh

MMS (Microsoft Media Server) protocol over HTTP.

The required syntax is:
@example
mmsh://@var{server}[:@var{port}][/@var{app}][/@var{playpath}]
@end example

@section md5

MD5 output protocol.

Computes the MD5 hash of the data to be written, and on close writes
this to the designated output or stdout if none is specified. It can
be used to test muxers without writing an actual file.

Some examples follow.
@example
# Write the MD5 hash of the encoded AVI file to the file output.avi.md5.
ffmpeg -i input.flv -f avi -y md5:output.avi.md5

# Write the MD5 hash of the encoded AVI file to stdout.
ffmpeg -i input.flv -f avi -y md5:
@end example

Note that some formats (typically MOV) require the output protocol to
be seekable, so they will fail with the MD5 output protocol.

@section pipe

UNIX pipe access protocol.

Allow to read and write from UNIX pipes.

The accepted syntax is:
@example
pipe:[@var{number}]
@end example

@var{number} is the number corresponding to the file descriptor of the
pipe (e.g. 0 for stdin, 1 for stdout, 2 for stderr).  If @var{number}
is not specified, by default the stdout file descriptor will be used
for writing, stdin for reading.

For example to read from stdin with @command{ffmpeg}:
@example
cat test.wav | ffmpeg -i pipe:0
# ...this is the same as...
cat test.wav | ffmpeg -i pipe:
@end example

For writing to stdout with @command{ffmpeg}:
@example
ffmpeg -i test.wav -f avi pipe:1 | cat > test.avi
# ...this is the same as...
ffmpeg -i test.wav -f avi pipe: | cat > test.avi
@end example

This protocol accepts the following options:

@table @option
@item blocksize
Set I/O operation maximum block size, in bytes. Default value is
@code{INT_MAX}, which results in not limiting the requested block size.
Setting this value reasonably low improves user termination request reaction
time, which is valuable if data transmission is slow.
@end table

Note that some formats (typically MOV), require the output protocol to
be seekable, so they will fail with the pipe output protocol.

@section rtmp

Real-Time Messaging Protocol.

The Real-Time Messaging Protocol (RTMP) is used for streaming multimedia
content across a TCP/IP network.

The required syntax is:
@example
rtmp://[@var{username}:@var{password}@@]@var{server}[:@var{port}][/@var{app}][/@var{instance}][/@var{playpath}]
@end example

The accepted parameters are:
@table @option

@item username
An optional username (mostly for publishing).

@item password
An optional password (mostly for publishing).

@item server
The address of the RTMP server.

@item port
The number of the TCP port to use (by default is 1935).

@item app
It is the name of the application to access. It usually corresponds to
the path where the application is installed on the RTMP server
(e.g. @file{/ondemand/}, @file{/flash/live/}, etc.). You can override
the value parsed from the URI through the @code{rtmp_app} option, too.

@item playpath
It is the path or name of the resource to play with reference to the
application specified in @var{app}, may be prefixed by "mp4:". You
can override the value parsed from the URI through the @code{rtmp_playpath}
option, too.

@item listen
Act as a server, listening for an incoming connection.

@item timeout
Maximum time to wait for the incoming connection. Implies listen.
@end table

Additionally, the following parameters can be set via command line options
(or in code via @code{AVOption}s):
@table @option

@item rtmp_app
Name of application to connect on the RTMP server. This option
overrides the parameter specified in the URI.

@item rtmp_buffer
Set the client buffer time in milliseconds. The default is 3000.

@item rtmp_conn
Extra arbitrary AMF connection parameters, parsed from a string,
e.g. like @code{B:1 S:authMe O:1 NN:code:1.23 NS:flag:ok O:0}.
Each value is prefixed by a single character denoting the type,
B for Boolean, N for number, S for string, O for object, or Z for null,
followed by a colon. For Booleans the data must be either 0 or 1 for
FALSE or TRUE, respectively.  Likewise for Objects the data must be 0 or
1 to end or begin an object, respectively. Data items in subobjects may
be named, by prefixing the type with 'N' and specifying the name before
the value (i.e. @code{NB:myFlag:1}). This option may be used multiple
times to construct arbitrary AMF sequences.

@item rtmp_flashver
Version of the Flash plugin used to run the SWF player. The default
is LNX 9,0,124,2. (When publishing, the default is FMLE/3.0 (compatible;
<libavformat version>).)

@item rtmp_flush_interval
Number of packets flushed in the same request (RTMPT only). The default
is 10.

@item rtmp_live
Specify that the media is a live stream. No resuming or seeking in
live streams is possible. The default value is @code{any}, which means the
subscriber first tries to play the live stream specified in the
playpath. If a live stream of that name is not found, it plays the
recorded stream. The other possible values are @code{live} and
@code{recorded}.

@item rtmp_pageurl
URL of the web page in which the media was embedded. By default no
value will be sent.

@item rtmp_playpath
Stream identifier to play or to publish. This option overrides the
parameter specified in the URI.

@item rtmp_subscribe
Name of live stream to subscribe to. By default no value will be sent.
It is only sent if the option is specified or if rtmp_live
is set to live.

@item rtmp_swfhash
SHA256 hash of the decompressed SWF file (32 bytes).

@item rtmp_swfsize
Size of the decompressed SWF file, required for SWFVerification.

@item rtmp_swfurl
URL of the SWF player for the media. By default no value will be sent.

@item rtmp_swfverify
URL to player swf file, compute hash/size automatically.

@item rtmp_tcurl
URL of the target stream. Defaults to proto://host[:port]/app.

@end table

For example to read with @command{ffplay} a multimedia resource named
"sample" from the application "vod" from an RTMP server "myserver":
@example
ffplay rtmp://myserver/vod/sample
@end example

To publish to a password protected server, passing the playpath and
app names separately:
@example
ffmpeg -re -i <input> -f flv -rtmp_playpath some/long/path -rtmp_app long/app/name rtmp://username:password@@myserver/
@end example

@section rtmpe

Encrypted Real-Time Messaging Protocol.

The Encrypted Real-Time Messaging Protocol (RTMPE) is used for
streaming multimedia content within standard cryptographic primitives,
consisting of Diffie-Hellman key exchange and HMACSHA256, generating
a pair of RC4 keys.

@section rtmps

Real-Time Messaging Protocol over a secure SSL connection.

The Real-Time Messaging Protocol (RTMPS) is used for streaming
multimedia content across an encrypted connection.

@section rtmpt

Real-Time Messaging Protocol tunneled through HTTP.

The Real-Time Messaging Protocol tunneled through HTTP (RTMPT) is used
for streaming multimedia content within HTTP requests to traverse
firewalls.

@section rtmpte

Encrypted Real-Time Messaging Protocol tunneled through HTTP.

The Encrypted Real-Time Messaging Protocol tunneled through HTTP (RTMPTE)
is used for streaming multimedia content within HTTP requests to traverse
firewalls.

@section rtmpts

Real-Time Messaging Protocol tunneled through HTTPS.

The Real-Time Messaging Protocol tunneled through HTTPS (RTMPTS) is used
for streaming multimedia content within HTTPS requests to traverse
firewalls.

@section libssh

Secure File Transfer Protocol via libssh

Allow to read from or write to remote resources using SFTP protocol.

Following syntax is required.

@example
sftp://[user[:password]@@]server[:port]/path/to/remote/resource.mpeg
@end example

This protocol accepts the following options.

@table @option
@item timeout
Set timeout of socket I/O operations used by the underlying low level
operation. By default it is set to -1, which means that the timeout
is not specified.

@item truncate
Truncate existing files on write, if set to 1. A value of 0 prevents
truncating. Default value is 1.

@item private_key
Specify the path of the file containing private key to use during authorization.
By default libssh searches for keys in the @file{~/.ssh/} directory.

@end table

Example: Play a file stored on remote server.

@example
ffplay sftp://user:password@@server_address:22/home/user/resource.mpeg
@end example

@section librtmp rtmp, rtmpe, rtmps, rtmpt, rtmpte

Real-Time Messaging Protocol and its variants supported through
librtmp.

Requires the presence of the librtmp headers and library during
configuration. You need to explicitly configure the build with
"--enable-librtmp". If enabled this will replace the native RTMP
protocol.

This protocol provides most client functions and a few server
functions needed to support RTMP, RTMP tunneled in HTTP (RTMPT),
encrypted RTMP (RTMPE), RTMP over SSL/TLS (RTMPS) and tunneled
variants of these encrypted types (RTMPTE, RTMPTS).

The required syntax is:
@example
@var{rtmp_proto}://@var{server}[:@var{port}][/@var{app}][/@var{playpath}] @var{options}
@end example

where @var{rtmp_proto} is one of the strings "rtmp", "rtmpt", "rtmpe",
"rtmps", "rtmpte", "rtmpts" corresponding to each RTMP variant, and
@var{server}, @var{port}, @var{app} and @var{playpath} have the same
meaning as specified for the RTMP native protocol.
@var{options} contains a list of space-separated options of the form
@var{key}=@var{val}.

See the librtmp manual page (man 3 librtmp) for more information.

For example, to stream a file in real-time to an RTMP server using
@command{ffmpeg}:
@example
ffmpeg -re -i myfile -f flv rtmp://myserver/live/mystream
@end example

To play the same stream using @command{ffplay}:
@example
ffplay "rtmp://myserver/live/mystream live=1"
@end example

@section rtp

Real-time Transport Protocol.

The required syntax for an RTP URL is:
rtp://@var{hostname}[:@var{port}][?@var{option}=@var{val}...]

@var{port} specifies the RTP port to use.

The following URL options are supported:

@table @option

@item ttl=@var{n}
Set the TTL (Time-To-Live) value (for multicast only).

@item rtcpport=@var{n}
Set the remote RTCP port to @var{n}.

@item localrtpport=@var{n}
Set the local RTP port to @var{n}.

@item localrtcpport=@var{n}'
Set the local RTCP port to @var{n}.

@item pkt_size=@var{n}
Set max packet size (in bytes) to @var{n}.

@item connect=0|1
Do a @code{connect()} on the UDP socket (if set to 1) or not (if set
to 0).

@item sources=@var{ip}[,@var{ip}]
List allowed source IP addresses.

@item block=@var{ip}[,@var{ip}]
List disallowed (blocked) source IP addresses.

@item write_to_source=0|1
Send packets to the source address of the latest received packet (if
set to 1) or to a default remote address (if set to 0).

@item localport=@var{n}
Set the local RTP port to @var{n}.

This is a deprecated option. Instead, @option{localrtpport} should be
used.

@end table

Important notes:

@enumerate

@item
If @option{rtcpport} is not set the RTCP port will be set to the RTP
port value plus 1.

@item
If @option{localrtpport} (the local RTP port) is not set any available
port will be used for the local RTP and RTCP ports.

@item
If @option{localrtcpport} (the local RTCP port) is not set it will be
set to the the local RTP port value plus 1.
@end enumerate

@section rtsp

Real-Time Streaming Protocol.

RTSP is not technically a protocol handler in libavformat, it is a demuxer
and muxer. The demuxer supports both normal RTSP (with data transferred
over RTP; this is used by e.g. Apple and Microsoft) and Real-RTSP (with
data transferred over RDT).

The muxer can be used to send a stream using RTSP ANNOUNCE to a server
supporting it (currently Darwin Streaming Server and Mischa Spiegelmock's
@uref{http://github.com/revmischa/rtsp-server, RTSP server}).

The required syntax for a RTSP url is:
@example
rtsp://@var{hostname}[:@var{port}]/@var{path}
@end example

Options can be set on the @command{ffmpeg}/@command{ffplay} command
line, or set in code via @code{AVOption}s or in
@code{avformat_open_input}.

The following options are supported.

@table @option
@item initial_pause
Do not start playing the stream immediately if set to 1. Default value
is 0.

@item rtsp_transport
Set RTSP trasport protocols.

It accepts the following values:
@table @samp
@item udp
Use UDP as lower transport protocol.

@item tcp
Use TCP (interleaving within the RTSP control channel) as lower
transport protocol.

@item udp_multicast
Use UDP multicast as lower transport protocol.

@item http
Use HTTP tunneling as lower transport protocol, which is useful for
passing proxies.
@end table

Multiple lower transport protocols may be specified, in that case they are
tried one at a time (if the setup of one fails, the next one is tried).
For the muxer, only the @samp{tcp} and @samp{udp} options are supported.

@item rtsp_flags
Set RTSP flags.

The following values are accepted:
@table @samp
@item filter_src
Accept packets only from negotiated peer address and port.
@item listen
Act as a server, listening for an incoming connection.
@end table

Default value is @samp{none}.

@item allowed_media_types
Set media types to accept from the server.

The following flags are accepted:
@table @samp
@item video
@item audio
@item data
@end table

By default it accepts all media types.

@item min_port
Set minimum local UDP port. Default value is 5000.

@item max_port
Set maximum local UDP port. Default value is 65000.

@item timeout
Set maximum timeout (in seconds) to wait for incoming connections.

A value of -1 mean infinite (default). This option implies the
@option{rtsp_flags} set to @samp{listen}.

@item reorder_queue_size
Set number of packets to buffer for handling of reordered packets.

@item stimeout
Set socket TCP I/O timeout in micro seconds.

@item user-agent
Override User-Agent header. If not specified, it default to the
libavformat identifier string.
@end table

When receiving data over UDP, the demuxer tries to reorder received packets
(since they may arrive out of order, or packets may get lost totally). This
can be disabled by setting the maximum demuxing delay to zero (via
the @code{max_delay} field of AVFormatContext).

When watching multi-bitrate Real-RTSP streams with @command{ffplay}, the
streams to display can be chosen with @code{-vst} @var{n} and
@code{-ast} @var{n} for video and audio respectively, and can be switched
on the fly by pressing @code{v} and @code{a}.

@subsection Examples

The following examples all make use of the @command{ffplay} and
@command{ffmpeg} tools.

@itemize
@item
Watch a stream over UDP, with a max reordering delay of 0.5 seconds:
@example
ffplay -max_delay 500000 -rtsp_transport udp rtsp://server/video.mp4
@end example

@item
Watch a stream tunneled over HTTP:
@example
ffplay -rtsp_transport http rtsp://server/video.mp4
@end example

@item
Send a stream in realtime to a RTSP server, for others to watch:
@example
ffmpeg -re -i @var{input} -f rtsp -muxdelay 0.1 rtsp://server/live.sdp
@end example

@item
Receive a stream in realtime:
@example
ffmpeg -rtsp_flags listen -i rtsp://ownaddress/live.sdp @var{output}
@end example
@end itemize

@section sap

Session Announcement Protocol (RFC 2974). This is not technically a
protocol handler in libavformat, it is a muxer and demuxer.
It is used for signalling of RTP streams, by announcing the SDP for the
streams regularly on a separate port.

@subsection Muxer

The syntax for a SAP url given to the muxer is:
@example
sap://@var{destination}[:@var{port}][?@var{options}]
@end example

The RTP packets are sent to @var{destination} on port @var{port},
or to port 5004 if no port is specified.
@var{options} is a @code{&}-separated list. The following options
are supported:

@table @option

@item announce_addr=@var{address}
Specify the destination IP address for sending the announcements to.
If omitted, the announcements are sent to the commonly used SAP
announcement multicast address 224.2.127.254 (sap.mcast.net), or
ff0e::2:7ffe if @var{destination} is an IPv6 address.

@item announce_port=@var{port}
Specify the port to send the announcements on, defaults to
9875 if not specified.

@item ttl=@var{ttl}
Specify the time to live value for the announcements and RTP packets,
defaults to 255.

@item same_port=@var{0|1}
If set to 1, send all RTP streams on the same port pair. If zero (the
default), all streams are sent on unique ports, with each stream on a
port 2 numbers higher than the previous.
VLC/Live555 requires this to be set to 1, to be able to receive the stream.
The RTP stack in libavformat for receiving requires all streams to be sent
on unique ports.
@end table

Example command lines follow.

To broadcast a stream on the local subnet, for watching in VLC:

@example
ffmpeg -re -i @var{input} -f sap sap://224.0.0.255?same_port=1
@end example

Similarly, for watching in @command{ffplay}:

@example
ffmpeg -re -i @var{input} -f sap sap://224.0.0.255
@end example

And for watching in @command{ffplay}, over IPv6:

@example
ffmpeg -re -i @var{input} -f sap sap://[ff0e::1:2:3:4]
@end example

@subsection Demuxer

The syntax for a SAP url given to the demuxer is:
@example
sap://[@var{address}][:@var{port}]
@end example

@var{address} is the multicast address to listen for announcements on,
if omitted, the default 224.2.127.254 (sap.mcast.net) is used. @var{port}
is the port that is listened on, 9875 if omitted.

The demuxers listens for announcements on the given address and port.
Once an announcement is received, it tries to receive that particular stream.

Example command lines follow.

To play back the first stream announced on the normal SAP multicast address:

@example
ffplay sap://
@end example

To play back the first stream announced on one the default IPv6 SAP multicast address:

@example
ffplay sap://[ff0e::2:7ffe]
@end example

@section sctp

Stream Control Transmission Protocol.

The accepted URL syntax is:
@example
sctp://@var{host}:@var{port}[?@var{options}]
@end example

The protocol accepts the following options:
@table @option
@item listen
If set to any value, listen for an incoming connection. Outgoing connection is done by default.

@item max_streams
Set the maximum number of streams. By default no limit is set.
@end table

@section srtp

Secure Real-time Transport Protocol.

The accepted options are:
@table @option
@item srtp_in_suite
@item srtp_out_suite
Select input and output encoding suites.

Supported values:
@table @samp
@item AES_CM_128_HMAC_SHA1_80
@item SRTP_AES128_CM_HMAC_SHA1_80
@item AES_CM_128_HMAC_SHA1_32
@item SRTP_AES128_CM_HMAC_SHA1_32
@end table

@item srtp_in_params
@item srtp_out_params
Set input and output encoding parameters, which are expressed by a
base64-encoded representation of a binary block. The first 16 bytes of
this binary block are used as master key, the following 14 bytes are
used as master salt.
@end table

@section tcp

Trasmission Control Protocol.

The required syntax for a TCP url is:
@example
tcp://@var{hostname}:@var{port}[?@var{options}]
@end example

@var{options} contains a list of &-separated options of the form
@var{key}=@var{val}.

The list of supported options follows.

@table @option
@item listen=@var{1|0}
Listen for an incoming connection. Default value is 0.

@item timeout=@var{microseconds}
Set raise error timeout, expressed in microseconds.

This option is only relevant in read mode: if no data arrived in more
than this time interval, raise error.

@item listen_timeout=@var{microseconds}
Set listen timeout, expressed in microseconds.
@end table

The following example shows how to setup a listening TCP connection
with @command{ffmpeg}, which is then accessed with @command{ffplay}:
@example
ffmpeg -i @var{input} -f @var{format} tcp://@var{hostname}:@var{port}?listen
ffplay tcp://@var{hostname}:@var{port}
@end example

@section tls

Transport Layer Security (TLS) / Secure Sockets Layer (SSL)

The required syntax for a TLS/SSL url is:
@example
tls://@var{hostname}:@var{port}[?@var{options}]
@end example

The following parameters can be set via command line options
(or in code via @code{AVOption}s):

@table @option

@item ca_file, cafile=@var{filename}
A file containing certificate authority (CA) root certificates to treat
as trusted. If the linked TLS library contains a default this might not
need to be specified for verification to work, but not all libraries and
setups have defaults built in.
The file must be in OpenSSL PEM format.

@item tls_verify=@var{1|0}
If enabled, try to verify the peer that we are communicating with.
Note, if using OpenSSL, this currently only makes sure that the
peer certificate is signed by one of the root certificates in the CA
database, but it does not validate that the certificate actually
matches the host name we are trying to connect to. (With GnuTLS,
the host name is validated as well.)

This is disabled by default since it requires a CA database to be
provided by the caller in many cases.

@item cert_file, cert=@var{filename}
A file containing a certificate to use in the handshake with the peer.
(When operating as server, in listen mode, this is more often required
by the peer, while client certificates only are mandated in certain
setups.)

@item key_file, key=@var{filename}
A file containing the private key for the certificate.

@item listen=@var{1|0}
If enabled, listen for connections on the provided port, and assume
the server role in the handshake instead of the client role.

@end table

Example command lines:

To create a TLS/SSL server that serves an input stream.

@example
ffmpeg -i @var{input} -f @var{format} tls://@var{hostname}:@var{port}?listen&cert=@var{server.crt}&key=@var{server.key}
@end example

To play back a stream from the TLS/SSL server using @command{ffplay}:

@example
ffplay tls://@var{hostname}:@var{port}
@end example

@section udp

User Datagram Protocol.

The required syntax for an UDP URL is:
@example
udp://@var{hostname}:@var{port}[?@var{options}]
@end example

@var{options} contains a list of &-separated options of the form @var{key}=@var{val}.

In case threading is enabled on the system, a circular buffer is used
to store the incoming data, which allows to reduce loss of data due to
UDP socket buffer overruns. The @var{fifo_size} and
@var{overrun_nonfatal} options are related to this buffer.

The list of supported options follows.

@table @option
@item buffer_size=@var{size}
Set the UDP socket buffer size in bytes. This is used both for the
receiving and the sending buffer size.

@item localport=@var{port}
Override the local UDP port to bind with.

@item localaddr=@var{addr}
Choose the local IP address. This is useful e.g. if sending multicast
and the host has multiple interfaces, where the user can choose
which interface to send on by specifying the IP address of that interface.

@item pkt_size=@var{size}
Set the size in bytes of UDP packets.

@item reuse=@var{1|0}
Explicitly allow or disallow reusing UDP sockets.

@item ttl=@var{ttl}
Set the time to live value (for multicast only).

@item connect=@var{1|0}
Initialize the UDP socket with @code{connect()}. In this case, the
destination address can't be changed with ff_udp_set_remote_url later.
If the destination address isn't known at the start, this option can
be specified in ff_udp_set_remote_url, too.
This allows finding out the source address for the packets with getsockname,
and makes writes return with AVERROR(ECONNREFUSED) if "destination
unreachable" is received.
For receiving, this gives the benefit of only receiving packets from
the specified peer address/port.

@item sources=@var{address}[,@var{address}]
Only receive packets sent to the multicast group from one of the
specified sender IP addresses.

@item block=@var{address}[,@var{address}]
Ignore packets sent to the multicast group from the specified
sender IP addresses.

@item fifo_size=@var{units}
Set the UDP receiving circular buffer size, expressed as a number of
packets with size of 188 bytes. If not specified defaults to 7*4096.

@item overrun_nonfatal=@var{1|0}
Survive in case of UDP receiving circular buffer overrun. Default
value is 0.

@item timeout=@var{microseconds}
Set raise error timeout, expressed in microseconds.

This option is only relevant in read mode: if no data arrived in more
than this time interval, raise error.
@end table

@subsection Examples

@itemize
@item
Use @command{ffmpeg} to stream over UDP to a remote endpoint:
@example
ffmpeg -i @var{input} -f @var{format} udp://@var{hostname}:@var{port}
@end example

@item
Use @command{ffmpeg} to stream in mpegts format over UDP using 188
sized UDP packets, using a large input buffer:
@example
ffmpeg -i @var{input} -f mpegts udp://@var{hostname}:@var{port}?pkt_size=188&buffer_size=65535
@end example

@item
Use @command{ffmpeg} to receive over UDP from a remote endpoint:
@example
ffmpeg -i udp://[@var{multicast-address}]:@var{port} ...
@end example
@end itemize

@section unix

Unix local socket

The required syntax for a Unix socket URL is:

@example
unix://@var{filepath}
@end example

The following parameters can be set via command line options
(or in code via @code{AVOption}s):

@table @option
@item timeout
Timeout in ms.
@item listen
Create the Unix socket in listening mode.
@end table

@c man end PROTOCOLS<|MERGE_RESOLUTION|>--- conflicted
+++ resolved
@@ -216,7 +216,6 @@
 This protocol accepts the following options:
 
 @table @option
-<<<<<<< HEAD
 @item seekable
 Control seekability of connection. If set to 1 the resource is
 supposed to be seekable, if set to 0 it is assumed not to be seekable,
@@ -224,38 +223,25 @@
 value is -1.
 
 @item chunked_post
-If set to 1 use chunked transfer-encoding for posts, default is 1.
-=======
-@item chunked_post
 If set to 1 use chunked Transfer-Encoding for posts, default is 1.
->>>>>>> 82a3e469
 
 @item headers
 Set custom HTTP headers, can override built in default headers. The
 value must be a string encoding the headers.
 
-<<<<<<< HEAD
+@item multiple_requests
+Use persistent connections if set to 1, default is 0.
+
+@item post_data
+Set custom HTTP post data.
+
 @item content_type
 Force a content type.
 
 @item user-agent
-=======
-@item multiple_requests
-Use persistent connections if set to 1, default is 0.
-
-@item post_data
-Set custom HTTP post data.
-
->>>>>>> 82a3e469
 @item user_agent
 Override the User-Agent header. If not specified the protocol will use a
 string describing the libavformat build. ("Lavf/<version>")
-
-@item multiple_requests
-Use persistent connections if set to 1. By default it is 0.
-
-@item post_data
-Set custom HTTP post data.
 
 @item timeout
 Set timeout of socket I/O operations used by the underlying low level
