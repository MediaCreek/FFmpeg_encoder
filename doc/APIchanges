--- conflicted
+++ resolved
@@ -13,7 +13,6 @@
 
 API changes, most recent first:
 
-<<<<<<< HEAD
 2011-06-06 - xxxxxx - lavfi 2.13.0 - vsrc_buffer.h
   Make av_vsrc_buffer_add_video_buffer_ref() accepts an additional
   flags parameter in input.
@@ -37,10 +36,9 @@
 
 2011-05-XX - XXXXXX - lavfi 2.6.0 - avcodec.h
   Add avfilter_get_video_buffer_ref_from_frame() to libavfilter/avcodec.h.
-=======
+
 2011-06-xx - xxxxxxx - lavu 51.3.0 - opt.h
   Add av_opt_free convenience function.
->>>>>>> eb7505e4
 
 2011-05-28 - 0420bd7 - lavu 51.2.0 - pixdesc.h
   Add av_get_pix_fmt_name() in libavutil/pixdesc.h, and deprecate
