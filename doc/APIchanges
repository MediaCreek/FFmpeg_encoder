--- conflicted
+++ resolved
@@ -13,7 +13,6 @@
 
 API changes, most recent first:
 
-<<<<<<< HEAD
 2012-02-06 - xxxxxxx - lavu 51.38.100
   Add av_parse_ratio() function to parseutils.h.
 
@@ -25,13 +24,12 @@
 
 2012-01-24 - xxxxxxx - lavfi 2.60.100
   Add avfilter_graph_dump.
-=======
+
 2012-02-xx - xxxxxxx - lavu 51.22.1 - pixdesc.h
   Add PIX_FMT_PSEUDOPAL flag.
 
 2012-02-01 - xxxxxxx - lavc 54.01.0
   Add avcodec_encode_video2() and deprecate avcodec_encode_video().
->>>>>>> 38d55332
 
 2012-02-01 - 316fc74 - lavc 54.01.0
   Add av_fast_padded_malloc() as alternative for av_realloc() when aligned
