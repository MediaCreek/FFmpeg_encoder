--- conflicted
+++ resolved
@@ -270,7 +270,6 @@
 format of choice.
 
 @example
-<<<<<<< HEAD
 ffmpeg -i input1.avi -qscale:v 1 intermediate1.mpg
 ffmpeg -i input2.avi -qscale:v 1 intermediate2.mpg
 cat intermediate1.mpg intermediate2.mpg > intermediate_all.mpg
@@ -279,16 +278,6 @@
 
 Additionally, you can use the @code{concat} protocol instead of @code{cat} or
 @code{copy} which will avoid creation of a potentially huge intermediate file.
-=======
-avconv -i input1.avi intermediate1.mpg
-avconv -i input2.avi intermediate2.mpg
-cat intermediate1.mpg intermediate2.mpg > intermediate_all.mpg
-avconv -i intermediate_all.mpg output.avi
-@end example
-
-Notice that you should set a reasonably high bitrate for your intermediate and
-output files, if you want to preserve video quality.
->>>>>>> fb722a90
 
 @example
 ffmpeg -i input1.avi -qscale:v 1 intermediate1.mpg
@@ -305,17 +294,10 @@
 @example
 mkfifo intermediate1.mpg
 mkfifo intermediate2.mpg
-<<<<<<< HEAD
 ffmpeg -i input1.avi -qscale:v 1 -y intermediate1.mpg < /dev/null &
 ffmpeg -i input2.avi -qscale:v 1 -y intermediate2.mpg < /dev/null &
 cat intermediate1.mpg intermediate2.mpg |\
-ffmpeg -f mpeg -i - -qscale:v 2 -c:v mpeg4 -acodec libmp3lame -q:a 4 output.avi
-=======
-avconv -i input1.avi -y intermediate1.mpg < /dev/null &
-avconv -i input2.avi -y intermediate2.mpg < /dev/null &
-cat intermediate1.mpg intermediate2.mpg |\
-avconv -f mpeg -i - -c:v mpeg4 -acodec libmp3lame output.avi
->>>>>>> fb722a90
+ffmpeg -f mpeg -i - -c:v mpeg4 -acodec libmp3lame output.avi
 @end example
 
 @subsection Concatenating using raw audio and video
@@ -345,11 +327,7 @@
 cat temp1.v temp2.v > all.v &
 ffmpeg -f u16le -acodec pcm_s16le -ac 2 -ar 44100 -i all.a \
        -f yuv4mpegpipe -i all.v \
-<<<<<<< HEAD
-       -qscale:v 2 -y output.flv
-=======
        -y output.flv
->>>>>>> fb722a90
 rm temp[12].[av] all.[av]
 @end example
 
