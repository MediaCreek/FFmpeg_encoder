--- conflicted
+++ resolved
@@ -13,13 +13,8 @@
 FATE_VIDEO += fate-alg-mm
 fate-alg-mm: CMD = framecrc -i $(SAMPLES)/alg-mm/ibmlogo.mm -an -pix_fmt rgb24
 
-<<<<<<< HEAD
 FATE_VIDEO += fate-amv
-fate-amv: CMD = framecrc -idct simple -i $(SAMPLES)/amv/MTV_high_res_320x240_sample_Penguin_Joke_MTV_from_WMV.amv -t 10
-=======
-FATE_AVCONV += fate-amv
 fate-amv: CMD = framecrc -idct simple -i $(SAMPLES)/amv/MTV_high_res_320x240_sample_Penguin_Joke_MTV_from_WMV.amv -t 10 -an
->>>>>>> 100c70b0
 
 FATE_VIDEO += fate-ansi
 fate-ansi: CMD = framecrc -chars_per_frame 44100 -i $(SAMPLES)/ansi/TRE-IOM5.ANS -pix_fmt rgb24
@@ -42,14 +37,10 @@
 FATE_VIDEO += fate-bink-video
 fate-bink-video: CMD = framecrc -i $(SAMPLES)/bink/hol2br.bik
 
-<<<<<<< HEAD
+FATE_VIDEO += fate-bmv-video
+fate-bmv-video: CMD = framecrc -i $(SAMPLES)/bmv/SURFING-partial.BMV -pix_fmt rgb24 -an
+
 FATE_VIDEO += fate-cdgraphics
-=======
-FATE_AVCONV += fate-bmv-video
-fate-bmv-video: CMD = framecrc -i $(SAMPLES)/bmv/SURFING-partial.BMV -pix_fmt rgb24 -an
-
-FATE_AVCONV += fate-cdgraphics
->>>>>>> 100c70b0
 fate-cdgraphics: CMD = framecrc -i $(SAMPLES)/cdgraphics/BrotherJohn.cdg -pix_fmt rgb24 -t 1
 
 FATE_VIDEO += fate-cljr
@@ -79,13 +70,8 @@
 FATE_VIDEO += fate-cyuv
 fate-cyuv: CMD = framecrc -i $(SAMPLES)/cyuv/cyuv.avi
 
-<<<<<<< HEAD
-FATE_VIDEO += fate-delphine-cin
-fate-delphine-cin: CMD = framecrc -i $(SAMPLES)/delphine-cin/LOGO-partial.CIN -pix_fmt rgb24
-=======
-FATE_AVCONV += fate-delphine-cin-video
+FATE_VIDEO += fate-delphine-cin-video
 fate-delphine-cin-video: CMD = framecrc -i $(SAMPLES)/delphine-cin/LOGO-partial.CIN -pix_fmt rgb24 -an
->>>>>>> 100c70b0
 
 FATE_VIDEO += fate-deluxepaint-anm
 fate-deluxepaint-anm: CMD = framecrc -i $(SAMPLES)/deluxepaint-anm/INTRO1.ANM -pix_fmt rgb24
@@ -147,17 +133,13 @@
 FATE_VIDEO += $(FATE_IFF)
 fate-iff: $(FATE_IFF)
 
-<<<<<<< HEAD
+FATE_VIDEO += fate-interplay-mve-8bit
+fate-interplay-mve-8bit: CMD = framecrc -i $(SAMPLES)/interplay-mve/interplay-logo-2MB.mve -pix_fmt rgb24 -an
+
+FATE_VIDEO += fate-interplay-mve-16bit
+fate-interplay-mve-16bit: CMD = framecrc -i $(SAMPLES)/interplay-mve/descent3-level5-16bit-partial.mve -pix_fmt rgb24 -an
+
 FATE_VIDEO += fate-kgv1
-=======
-FATE_AVCONV += fate-interplay-mve-8bit
-fate-interplay-mve-8bit: CMD = framecrc -i $(SAMPLES)/interplay-mve/interplay-logo-2MB.mve -pix_fmt rgb24 -an
-
-FATE_AVCONV += fate-interplay-mve-16bit
-fate-interplay-mve-16bit: CMD = framecrc -i $(SAMPLES)/interplay-mve/descent3-level5-16bit-partial.mve -pix_fmt rgb24 -an
-
-FATE_AVCONV += fate-kgv1
->>>>>>> 100c70b0
 fate-kgv1: CMD = framecrc -i $(SAMPLES)/kega/kgv1.avi -pix_fmt rgb555le -an
 
 FATE_VIDEO += fate-kmvc
@@ -243,13 +225,8 @@
 FATE_VIDEO += fate-videoxl
 fate-videoxl: CMD = framecrc -i $(SAMPLES)/vixl/pig-vixl.avi
 
-<<<<<<< HEAD
 FATE_VIDEO += fate-vqa-cc
-fate-vqa-cc: CMD = framecrc -i $(SAMPLES)/vqa/cc-demo1-partial.vqa -pix_fmt rgb24
-=======
-FATE_AVCONV += fate-vqa-cc
 fate-vqa-cc: CMD = framecrc -i $(SAMPLES)/vqa/cc-demo1-partial.vqa -pix_fmt rgb24 -an
->>>>>>> 100c70b0
 
 FATE_VIDEO += fate-wc3movie-xan
 fate-wc3movie-xan: CMD = framecrc -i $(SAMPLES)/wc3movie/SC_32-part.MVE -pix_fmt rgb24
