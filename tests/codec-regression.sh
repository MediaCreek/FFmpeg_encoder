--- conflicted
+++ resolved
@@ -273,7 +273,6 @@
 do_video_decoding "" "-s cif -pix_fmt yuv420p"
 fi
 
-<<<<<<< HEAD
 if [ -n "$do_mpng" ] ; then
 do_video_encoding mpng.avi "-an -vcodec png"
 do_video_decoding "" "-pix_fmt yuv420p"
@@ -281,10 +280,11 @@
 
 if [ -n "$do_prores" ] ; then
 do_video_encoding prores.mov "-vcodec prores"
-=======
-if [ -n "$do_prores" ] ; then
-do_video_encoding prores.mov "-vcodec prores -profile hq"
->>>>>>> 5d42ac7f
+do_video_decoding "" "-pix_fmt yuv420p"
+fi
+
+if [ -n "$do_prores_kostya" ] ; then
+do_video_encoding prores_kostya.mov "-vcodec prores_kostya -profile hq"
 do_video_decoding "" "-pix_fmt yuv420p"
 fi
 
